--- conflicted
+++ resolved
@@ -1,30 +1,16 @@
 .PHONY: all clean
 
-<<<<<<< HEAD
-XEN ?= $(shell if ocamlfind query lwt.unix >/dev/null 2>&1; then echo ""; else echo "--xen"; fi)
-
-=======
->>>>>>> 27796d37
 all: build
 	@
 
 src/dist/setup:
 	cd src && mirari configure www.conf $(FLAGS) $(CONF_FLAGS)
 
-<<<<<<< HEAD
-build: src/mir-www
-src/mir-www: src/dist/setup $(wildcard src/*.ml)
-	cd src && mirari build www.conf $(XEN)
-
-run: src/mir-www
-	cd src && ./mir-www
-=======
 build: src/dist/setup
 	cd src && mirari build www.conf $(FLAGS)
 
 run:
 	cd src && sudo mirari run www.conf $(FLAGS)
->>>>>>> 27796d37
 
 clean:
 	cd src && obuild clean
