--- conflicted
+++ resolved
@@ -257,21 +257,12 @@
         body       = "introducing-irmin.md";
         permalink  = "introducing-irmin";
       };
-<<<<<<< HEAD
-      { updated    = date (2014, 07, 21, 13, 0);
-        authors    = [tal];
-        subject    = "Introducing Xen MiniOS on ARM";
-        body       = "introducing-xen-minios-arm.md";
-        permalink  = "introducing-xen-minios-arm";
-      }
-=======
       { updated    = date (2014, 07, 21, 11, 0);
         authors    = [dave];
         subject    = "Using Irmin to add fault-tolerance to the Xenstore database";
         body       = "introducing-irmin-in-xenstore.md";
         permalink  = "introducing-irmin-in-xenstore";
       };
->>>>>>> 9dce7887
     ]
 end
 
