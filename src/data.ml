--- conflicted
+++ resolved
@@ -239,20 +239,18 @@
         body       = "modular-foreign-function-bindings.md";
         permalink  = "modular-foreign-function-bindings";
       };
-<<<<<<< HEAD
+      { updated    = date (2014, 07, 16, 12, 0);
+        authors    = [jonludlam];
+        subject    = "Vchan: Low-latency inter-VM communication channels";
+        body       = "update-on-vchan.md";
+        permalink  = "update-on-vchan";
+      };
       { updated    = date (2014, 07, 17, 13, 0);
         authors    = [yomimono];
         subject    = "Introduction to Mirage's TCP/IP stack";
         body       = "intro-tcpip.md";
         permalink  = "intro-tcpip";
-=======
-      { updated    = date (2014, 07, 16, 12, 0);
-        authors    = [jonludlam];
-        subject    = "Vchan: Low-latency inter-VM communication channels";
-        body       = "update-on-vchan.md";
-        permalink  = "update-on-vchan";
->>>>>>> 62737b4b
-      };
+      }
     ]
 end
 
