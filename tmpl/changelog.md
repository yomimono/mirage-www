<<<<<<< HEAD
### ocaml-dns-v0.10.0: Mirage DNS resolver support and more examples

Released on 2014-08-28 as [v0.10.0](https://github.com/mirage/ocaml-dns/releases/tag/v0.10.0). See <https://github.com/mirage/ocaml-dns> for full history.

* Add `Dns_resolver_mirage` module for making stub resolution requests
  using the Mirage module types.
* `Dns.Resolvconf` parses `/etc/resolv.conf` entries using `Ipaddr.t`
  instead of `string` values now.
* Adapt `Dns_resolver` and `Dns_resolver_unix` to use `Ipaddr.t` more.
* Improve `mldig` to use `Ipaddr` more and add more RR printing to
  match the conventional `dig` tool behaviour.
* Expose `Dns.Packet.Not_implemented` exception rather than a pattern
  match failure.
* Depend on external `Base64` package instead of bundling one inside
  the `Dns` packed module.
* Add a local `opam` file for easier pinning.
* Add an `examples/` directory with a DNS forwarder sample (#21).


### ocaml-cow-v1.0.0: First stable release

Released on 2014-08-26 as [v1.0.0](https://github.com/mirage/ocaml-cow/releases/tag/v1.0.0). See <https://github.com/mirage/ocaml-cow> for full history.

* Fix OCaml 4.02 compatibility by not exposing a `Location` module
  in syntax extensions to avoid a namespace clash. We now rename them
  to `Xml_location` and `Css_location` and pack those instead.
* Fix BSD compatibility using `$(MAKE)` instead of `make` (since the
  GNU make binary is actually `gmake` on Free/Net/OpenBSD).
* Reduce the verbosity of the build by default.
* Travis: Add OCaml 4.02 and OPAM 1.2.0 tests


### ocaml-uri-v1.7.2: Functional mutator bug fixes

Released on 2014-08-10 as [v1.7.2](https://github.com/mirage/ocaml-uri/releases/tag/v1.7.2). See <https://github.com/mirage/ocaml-uri> for full history.

* Fix empty-but-existing query ("?") parsing bug
* Fix `with_userinfo` against hostless URI representation bug
* Fix `with_port` against hostless URI representation bug
* Fix `with_path` with relative path against hosted URI representation bug (#51)
* Fix `make` without host but with userinfo or port representation bug
* Fix `make` with host, userinfo, or port and relative path representation bug

In sum, the library will now try to guide the user to using an abstract value that is actually serializable.

### ocaml-cstruct-v1.4.0: Comprehensive bounds checking for all operations

Released on 2014-08-10 as [v1.4.0](https://github.com/mirage/ocaml-cstruct/releases/tag/v1.4.0). See <https://github.com/mirage/ocaml-cstruct> for full history.

Comprehensive addition of bounds checking to all cstruct operations (from @pqwy in #33).  The major API-facing changes are:
* Disallow negative indexing with all cstruct accessors.
* Disallow negative `sub` and `shift` operations.
* Make sure `of_bigarray` cannot create invalid `cstruct` values.

This may break some older `cstruct` consumers that assumed that negative shifts were allowed, and so the version has been bumped to 1.4.0.


### ocaml-cow-v0.10.1: Xml.of_string "" bugfix release

Released on 2014-08-10 as [v0.10.1](https://github.com/mirage/ocaml-cow/releases/tag/v0.10.1). See <https://github.com/mirage/ocaml-cow> for full history.

`Cow.Xml.of_string ""` was throwing `Invalid_argument` due to the assumption that the string to parse was not zero length in the check for a trailing ampersand. This release fixes that bug and turns debugging information on by default.

### ocaml-github-v0.8.6: Add git-create-release

Released on 2014-08-10 as [v0.8.6](https://github.com/avsm/ocaml-github/releases/tag/v0.8.6). See <https://github.com/avsm/ocaml-github> for full history.

* Fix `pull_action_type` `synchronize` tag typo (#33 from Philipp Gesang).
* Add a `git create-release` to create a GitHub release, including binary assets
  (#32 from Markus Mottl).


### mirage-net-xen-v1.1.3: Restore parallel writes to net ring

Released on 2014-08-08 as [v1.1.3](https://github.com/mirage/mirage-net-xen/releases/tag/v1.1.3). See <https://github.com/mirage/mirage-net-xen> for full history.

Revert the serialization in 1.1.2 as Xen/ARM (4.5 and backport to 4.4) has been fixed to support granting the same page multiple times. Backport is in https://github.com/mirage/xen-arm-builder.


### ocaml-ctypes-0.3.3: ocaml-ctypes 0.3.3

Released on 2014-08-01 as [0.3.3](https://github.com/ocamllabs/ocaml-ctypes/releases/tag/0.3.3). See <https://github.com/ocamllabs/ocaml-ctypes> for full history.

## What's new in ocaml-ctypes 0.3.3

### Bug fixes

* Fix a bug (#165) causing pointer offsets to be lost when passing pointers to generated stubs.  
  Thanks to David Kaloper (@pqwy) for reporting and fixing the bug.

### ocaml-dns-v0.9.1: Fix file descriptor leak in resolver

Released on 2014-07-29 as [v0.9.1](https://github.com/mirage/ocaml-dns/releases/tag/v0.9.1). See <https://github.com/mirage/ocaml-dns> for full history.

Fix file descriptor leak in resolver (#15, #16) by expanding `commfn` with a cleanup function.

### mirage-net-xen-v1.1.2: Writev blocking semantics improved

Released on 2014-07-23 as [v1.1.2](https://github.com/mirage/mirage-net-xen/releases/tag/v1.1.2). See <https://github.com/mirage/mirage-net-xen> for full history.

Wait for packets to be processed by the backend before returning from a `writev` call. Without this, the caller has no way to know when it's safe to reuse the buffer (#11).


=======
>>>>>>> e02ff0bc
### mirage-fs-unix-v1.1.1: Implement POSIX root directory semantics

Released on 2014-07-21 as [v1.1.1](https://github.com/mirage/mirage-fs-unix/releases/tag/v1.1.1). See <https://github.com/mirage/mirage-fs-unix> for full history.

Traversal outside of the exposed POSIX directory is now prohibited. Additionally, the root directory is now its own parent, i.e. `/../ -> /`.

### mirage-tcpip-v1.1.6: More robust TCP options parsing

Released on 2014-07-20 as [v1.1.6](https://github.com/mirage/mirage-tcpip/releases/tag/v1.1.6). See <https://github.com/mirage/mirage-tcpip> for full history.

* Quieten down the stack logging rate by not announcing IPv6 packet discards.
* Raise exception `Bad_option` for unparseable or invalid TCPv4 options (#57).
* Fix linking error with module `Tcp_checksum` by lifting it into top library (#60).
* Add `opam` file to permit easier local pinning, and fix Travis to use this.


### mirage-tcpip-v1.1.6: More robust TCP options parsing

Released on 2014-07-20 as [v1.1.6](https://github.com/mirage/mirage-tcpip/releases/tag/v1.1.6). See <https://github.com/mirage/mirage-tcpip> for full history.

* Quieten down the stack logging rate by not announcing IPv6 packet discards.
* Raise exception `Bad_option` for unparseable or invalid TCPv4 options (#57).
* Fix linking error with module `Tcp_checksum` by lifting it into top library (#60).
* Add `opam` file to permit easier local pinning, and fix Travis to use this.


### ocaml-vchan-v1.0.0: Stable release

Released on 2014-07-16 as [v1.0.0](https://github.com/mirage/ocaml-vchan/releases/tag/v1.0.0). See <https://github.com/mirage/ocaml-vchan> for full history.

* test VM: uses the V1_LWT.FLOW signature


### shared-memory-ring-1.1.0: Interface now supports xenstore ring reconnection

Released on 2014-07-16 as [1.1.0](https://github.com/mirage/shared-memory-ring/releases/tag/1.1.0). See <https://github.com/mirage/shared-memory-ring> for full history.

In order to reconnect to an existing (xenstore) ring after a restart we must avoid (i) removing data which we haven't persisted somewhere; and (ii) avoid writing the same chunk of data twice. We make this possible by exposing a 'type position' and using this in both 'read' and 'write'. The position represents the current offset in the data stream. The position is manually advanced by the client via the 'advance' function.

### cowabloga-v0.0.7: Support multiple authors

Released on 2014-07-12 as [v0.0.7](https://github.com/mirage/cowabloga/releases/tag/v0.0.7). See <https://github.com/mirage/cowabloga> for full history.

Add support for multi-author blog posts (#19 via @pqwy).

### ocaml-cstruct-v1.3.1: Bounds checks on single-byte views

Released on 2014-07-10 as [v1.3.1](https://github.com/mirage/ocaml-cstruct/releases/tag/v1.3.1). See <https://github.com/mirage/ocaml-cstruct> for full history.

Also bounds test single-byte operations on views (#31 via @pqwy).


### mirage-v1.2.0: Simpler configuration and Entropy interface

Released on 2014-07-07 as [v1.2.0](https://github.com/mirage/mirage/releases/tag/v1.2.0). See <https://github.com/mirage/mirage> for full history.

The Mirage frontend tool now generates a Makefile with a `make depend`
target, instead of directly invoking OPAM as part of `mirage configure`.
This greatly improves usability on slow platforms such as ARM, since the
output of OPAM as it builds can be inspected more easily.  Users will now
need to run `make depend` to ensure they have the latest package set,
before building their unikernel with `make` as normal.

* Improve format of generated Makefile, and also colours in terminal output.
* Add `make depend` target to generated Makefile.
* Set `OPAMVERBOSE` and `OPAMYES` in the Makefile, which can be overridden.
* Add an `ENTROPY` device type for strong random sources (#256).


### ocaml-cstruct-v1.3.0: Sexp converters for Cstruct and improved bounds checking

Released on 2014-07-05 as [v1.3.0](https://github.com/mirage/ocaml-cstruct/releases/tag/v1.3.0). See <https://github.com/mirage/ocaml-cstruct> for full history.

* Add bounds checks for `Cstruct.BE/LE` functions that violate a view.
  Previously, only bounds errors on the underlying buffers would raise.
  Bug #25, reported by Mindy Preston in mirage/mirage-tcpip#56.
* Add 'Lwt_cstruct.complete' to ensure that `read`/`write` operatiosn
  run to completion.
* Add `Sexplib` conversion functions to `Cstruct.t` values (#27 #22).


### ocaml-uri-v1.7.1: Add support for IPv6 literals with zones

Released on 2014-07-05 as [v1.7.1](https://github.com/mirage/ocaml-uri/releases/tag/v1.7.1). See <https://github.com/mirage/ocaml-uri> for full history.

Add RFC6874 compliance for IPv6 literals with zones (#48 by @vbmithr).


### ocaml-ctypes-0.3.2: ocaml-ctypes 0.3.2

Released on 2014-07-04 as [0.3.2](https://github.com/ocamllabs/ocaml-ctypes/releases/tag/0.3.2). See <https://github.com/ocamllabs/ocaml-ctypes> for full history.

## What's new in ocaml-ctypes 0.3.2

### Bug fixes

* Add the missing `bytes` dependency to the META file.


### ocaml-ctypes-0.3.1: ocaml-ctypes 0.3.1

Released on 2014-07-03 as [0.3.1](https://github.com/ocamllabs/ocaml-ctypes/releases/tag/0.3.1). See <https://github.com/ocamllabs/ocaml-ctypes> for full history.

### What's new in ocaml-ctypes 0.3.1

Thanks to Peter Zotov (@whitequark) and Maverick Woo (@maverickwoo) for contributions to this release.

#### New features

* Support for passing 'bytes' values directly to C (Patch by Peter Zotov)

#### Bug fixes

* Fix a bug in ctypes_call (issue #158)
* Safely remove file generated during configuration (Patch by Maverick Woo)

### mirage-tcpip-v1.1.5: Stability fixes to TCPv4 and DHCP handling

Released on 2014-07-01 as [v1.1.5](https://github.com/mirage/mirage-tcpip/releases/tag/v1.1.5). See <https://github.com/mirage/mirage-tcpip> for full history.

* Ensure that DHCP completes before the application is started, so that
  unikernels that establish outgoing connections can do so without a race.
  (fix from Mindy Preston in #53, followup in #55)
* Add `echo`, `chargen` and `discard` services into the `examples/`
  directory. (from Mindy Preston in #52).
* [tcp] Fully process the last `ACK` in a 3-way handshake for server connections.
  This ensures that a `FIN` is correctly transmitted upon application-initiated
  connection close. (fix from Mindy Preston in #51).



### mirage-tcpip-v1.1.5: Stability fixes to TCPv4 and DHCP handling

Released on 2014-07-01 as [v1.1.5](https://github.com/mirage/mirage-tcpip/releases/tag/v1.1.5). See <https://github.com/mirage/mirage-tcpip> for full history.

* Ensure that DHCP completes before the application is started, so that
  unikernels that establish outgoing connections can do so without a race.
  (fix from Mindy Preston in #53, followup in #55)
* Add `echo`, `chargen` and `discard` services into the `examples/`
  directory. (from Mindy Preston in #52).
* [tcp] Fully process the last `ACK` in a 3-way handshake for server connections.
  This ensures that a `FIN` is correctly transmitted upon application-initiated
  connection close. (fix from Mindy Preston in #51).



### irmin-0.8.3: Improve View.merge_path + dump graphs improvement

Released on 2014-06-25 as [0.8.3](https://github.com/mirage/irmin/releases/tag/0.8.3). See <https://github.com/mirage/irmin> for full history.

* Support backend specific protocols for push/pull
* The Irmin Git backend can now sync with remote Git repositories
* Simplify the organisation of the libraries: irmin, irmin.backend,
  irmin.server and irmin.unix (check how the example are compiled)
* Small refactoring to ease the use of the API. Now use `open Irmin_unix`
  at the top of your file and use less functor in your code (again,
  check the examples)

### ocaml-vchan-v0.9.7: The Mirage FLOW release

Released on 2014-06-18 as [v0.9.7](https://github.com/mirage/ocaml-vchan/releases/tag/v0.9.7). See <https://github.com/mirage/ocaml-vchan> for full history.

* cli: server: choose a sensible default xenstore path
* cli: server: set the xenstore permissions correctly
* cli: client: don't assume we have perms to read the directory
* Implement Mirage V1_LWT.FLOW signature

### ocaml-dns-v0.9.0: Fixes for Xen/Mirage backend

Released on 2014-06-17 as [v0.9.0](https://github.com/mirage/ocaml-dns/releases/tag/v0.9.0). See <https://github.com/mirage/ocaml-dns> for full history.

* Ensure that all `Dns.Buf.t` buffers are page-aligned, via `Io_page`.
* Remove a Unix dependency that snuck into the `Dns_resolver` portable core, by adding a timeout argument to the `commfn` type.
* Improve ocamldoc in `Dns_resolver_unix`.


### ocaml-xenstore-clients-0.9.4: Now supports XENSTORED_PATH and the xenbus device

Released on 2014-06-16 as [0.9.4](https://github.com/djs55/ocaml-xenstore-clients/releases/tag/0.9.4). See <https://github.com/djs55/ocaml-xenstore-clients> for full history.

0.9.4 (16-Jun-2014):
* use the xenbus device if the Unix domain socket isn't available
* respect the XENSTORED_PATH environment variable

### ocaml-uri-v1.7.0: Expose known services via values in Uri_services

Released on 2014-06-16 as [v1.7.0](https://github.com/mirage/ocaml-uri/releases/tag/v1.7.0). See <https://github.com/mirage/ocaml-uri> for full history.

Expose the list of known services in the `Uri_services` and `Uri_services_full` modules via new functions that list TCP, UDP and an association list of both.

This permits libraries to fold over the list of services in their own uses.


### ocaml-lazy-trie-1.1.0: sexplib

Released on 2014-06-15 as [1.1.0](https://github.com/mirage/ocaml-lazy-trie/releases/tag/1.1.0). See <https://github.com/mirage/ocaml-lazy-trie> for full history.

* Add sexplib serializers to the trie.

### ocaml-vchan-v0.9.6: Bugfix release

Released on 2014-06-15 as [v0.9.6](https://github.com/mirage/ocaml-vchan/releases/tag/v0.9.6). See <https://github.com/mirage/ocaml-vchan> for full history.

* depend on mirage-types.lwt rather than mirage

### mirage-1.1.3: Add FLOW signature

Released on 2014-06-15 as [1.1.3](https://github.com/mirage/mirage/releases/tag/1.1.3). See <https://github.com/mirage/mirage> for full history.

* Build OPAM packages in verbose mode by default.
* [types] Add FLOW based on TCPV4
* travis: build mirage-types from here, rather than 1.1.0

### ocaml-vchan-v0.9.5: Build Unix CLI by default

Released on 2014-06-14 as [v0.9.5](https://github.com/mirage/ocaml-vchan/releases/tag/v0.9.5). See <https://github.com/mirage/ocaml-vchan> for full history.

0.9.5 (2014-06-14)
* build the CLI by default

0.9.4 (2014-04-29):
* Update to mirage-1.1.0.

### irmin-0.8.2: Support backend-specific push/pull protocols

Released on 2014-06-11 as [0.8.2](https://github.com/mirage/irmin/releases/tag/0.8.2). See <https://github.com/mirage/irmin> for full history.

* Support backend specific protocols for push/pull
* The Irmin Git backend can now sync with remote Git repositories
* Simplify the organisation of the libraries: irmin, irmin.backend,
  irmin.server and irmin.unix (check how the example are compiled)
* Small refactoring to ease the use of the API. Now use `open Irmin_unix`
  at the top of your file and use less functor in your code (again,
  check the examples)

### ocaml-git-1.2.0: Compatibility with the Mirage's V1_LWT.FS signature

Released on 2014-06-09 as [1.2.0](https://github.com/mirage/ocaml-git/releases/tag/1.2.0). See <https://github.com/mirage/ocaml-git> for full history.

* Can consume Mirage's V1_LWT.FS signature to generate a
  persistent store. This allows to store Git repos directly
  inside raw block devices (no need of filesystem anymore).
* Minor API refactoring to abstract the unix layer cleanly
* Expose a filesystem functor to create filesystem backends
  independent of unix
* Simplify the ocamlfind packages: there's only git and git.unix

### mirage-fs-unix-v1.1.0: Add FS_unix (loopback implementation of V1_LWT.FS)

Released on 2014-06-09 as [v1.1.0](https://github.com/mirage/mirage-fs-unix/releases/tag/v1.1.0). See <https://github.com/mirage/mirage-fs-unix> for full history.

### ocaml-cstruct-v1.2.0: Add `sexp` decorator for cenum values

Released on 2014-06-08 as [v1.2.0](https://github.com/mirage/ocaml-cstruct/releases/tag/v1.2.0). See <https://github.com/mirage/ocaml-cstruct> for full history.

Add a `sexp` optional decorator to `cenum` to output the values as s-expressions.
This is compatible with the `sexplib` convention.  The syntax is;

```
cenum foo64 {
  ONE64;
  TWO64;
  THREE64
} as uint64_t(sexp)
```

And `sexp_of_foo64` and `foo64_of_sexp` functions will also be available.
The representation of the Sexp is the string representation of the enum.


### irmin-0.8.1: Javascript graphs & fix IrminMemory.create to create a shared store

Released on 2014-06-02 as [0.8.1](https://github.com/mirage/irmin/releases/tag/0.8.1). See <https://github.com/mirage/irmin> for full history.

* Fix the behavior of `IrminMemory.Make` to return an hanlder to a
  shared datastore instead of creating a fresh one. Add
  `IrminMemory.Fresh` to return a fresh in-memory datastore maker.
* The HTTP server now outputs some nice graph (using dagre-d3). Don't
  expect to display very large graphs
* More friendly tag names in the Git backend (no need to prefix
  everything by `refs/heads/` anymore)
* Partial support for recursive stores (WIP)

### ocaml-git-1.1.0: Basic push support (unix only for now on)

Released on 2014-06-02 as [1.1.0](https://github.com/mirage/ocaml-git/releases/tag/1.1.0). See <https://github.com/mirage/ocaml-git> for full history.

* Support for push (not optimized at all)
* Fix the generation of `.dot` file representing the Git repo
* Fix serialization of executable files in the cache
* Fix reading the total number of keys in a pack index file
* Use `ocaml-conduit` to set-up connections with remote repositories
* USe `ocaml-uri` to specify Git Remote Identifiers


### mirage-net-unix-v1.1.1: Improved error messages

Released on 2014-05-30 as [v1.1.1](https://github.com/mirage/mirage-net-unix/releases/tag/v1.1.1). See <https://github.com/mirage/mirage-net-unix> for full history.

* Improve error message for permission denied (#6).
* Fix the order of linking to ensure `io-page.unix` comes first.
  This works around a linking hack to ensure the C symbols load.


### irmin-0.8.0: Cleaner external API

Released on 2014-05-27 as [0.8.0](https://github.com/mirage/irmin/releases/tag/0.8.0). See <https://github.com/mirage/irmin> for full history.

* Spring clean-ups in the API. Separation in IrminBranch for
  fork/join operations, IrminSnapshot for snapshot/revert
  operations and IrminDump for import/export operations.
  The later two implementation can be derived automaticaly
  from a base IrminBranch implementation. The update and merge
  operations are supported on each backend
* IrminGit does not depend on unix anymore and can thus be
  compile to javascript or xen with mirage
* No need to have bin_io converter for contents anymore
* No need to have JSON converter for contents anymore
* No more IrminDispatch
* Add an optional branch argument to Irmin.create to use
  an already existing branch
* Fix order of arguments in Irmin.merge

### mirage-net-xen-v1.1.1: Better bounds checking for oversized frames

Released on 2014-05-27 as [v1.1.1](https://github.com/mirage/mirage-net-xen/releases/tag/v1.1.1). See <https://github.com/mirage/mirage-net-xen> for full history.

Do not send oversized frames to the backend Netfront (#9 from Edwin Torok).


### ocaml-ctypes-ocaml-ctypes-0.3: ocaml-ctypes 0.3

Released on 2014-05-22 as [ocaml-ctypes-0.3](https://github.com/ocamllabs/ocaml-ctypes/releases/tag/ocaml-ctypes-0.3). See <https://github.com/ocamllabs/ocaml-ctypes> for full history.

See [the release notes for 0.3](https://github.com/ocamllabs/ocaml-ctypes/releases/tag/0.3).

### ocaml-ctypes-0.3: ocaml-ctypes 0.3

Released on 2014-05-22 as [0.3](https://github.com/ocamllabs/ocaml-ctypes/releases/tag/0.3). See <https://github.com/ocamllabs/ocaml-ctypes> for full history.

### What's new in ocaml-ctypes 0.3

Thanks to Peter Zotov (@whitequark), David Sheets (@dsheets), Mike McClurg (@mcclurmc) and Anil Madhavapeddy (@avsm) for contributions to this release.

#### Major features

##### Support for passing OCaml strings directly to C
(Patch by Peter Zotov.)

The implications are discussed [in the FAQ][strings_faq].

[strings_faq]: https://github.com/ocamllabs/ocaml-ctypes/wiki/FAQ#strings

##### Support for generating C stubs from names and type declarations.
There are various examples available of packages which use stub support: see the [fts example][fts-example] in the distribution (which uses a custom Makefile), [this fork of async_ssl][async_ssl] (which uses OCamlMakefile), and [the cstubs branch of ocaml-lz4][ocaml-lz4] (which uses oasis and ocamlbuild).

[fts-example]: https://github.com/ocamllabs/ocaml-ctypes/tree/master/examples/fts/stub-generation
[async_ssl]: https://github.com/yallop/async_ssl/tree/stub-generation
[ocaml-lz4]: https://github.com/whitequark/ocaml-lz4/tree/cstubs

##### Support for turning OCaml modules into C libraries.
See the [ocaml-ctypes-inverted-stubs-example][inverted-stubs-example] repository for a sample project which exposes a part of [Xmlm][xmlm]'s API to C.

[inverted-stubs-example]: https://github.com/yallop/ocaml-ctypes-inverted-stubs-example/ 
[xmlm]: http://erratique.ch/software/xmlm


#### Other features

* Add a function [`string_from_ptr`][string_from_ptr] for creating a string from an address and length.
* Generate [codes for libffi ABI specifications][libffi_abi].
* Support for passing complex numbers to C using the stub generation backend.
* Add [`raw_address_of_ptr`][raw_address_of_ptr], an inverse of [`ptr_of_raw_address`][ptr_of_raw_address].
* Add a function [`typ_of_bigarray_kind`][typ_of_bigarray_kind] for converting `Bigarray.kind` values to `Ctypes.typ` values.
* Improved [coercion][coercion] support

[typ_of_bigarray_kind]: http://ocamllabs.github.io/ocaml-ctypes/Ctypes.html#VALtyp_of_bigarray_kind
[string_from_ptr]: http://ocamllabs.github.io/ocaml-ctypes/Ctypes.html#VALstring_from_ptr
[raw_address_of_ptr]: http://ocamllabs.github.io/ocaml-ctypes/Ctypes.html#VALraw_address_of_ptr
[ptr_of_raw_address]: http://ocamllabs.github.io/ocaml-ctypes/Ctypes.html#VALptr_of_raw_address
[CArray]: http://ocamllabs.github.io/ocaml-ctypes/Ctypes.Array.html
[libffi_abi]: http://ocamllabs.github.io/ocaml-ctypes/Libffi_abi.html
[coercion]: http://ocamllabs.github.io/ocaml-ctypes/Ctypes.html#VALcoerce


#### Backwards incompatibilities
`Array` has been renamed to [`CArray`][CArray].


### ocaml-github-v0.8.5: Fix optional schema field parsing

Released on 2014-05-08 as [v0.8.5](https://github.com/avsm/ocaml-github/releases/tag/v0.8.5). See <https://github.com/avsm/ocaml-github> for full history.

* The `master_branch` field in the `repo` is actually optional, to fix the schema to reflect this.

### irmin-0.7.0: Support for views, speed improvement

Released on 2014-05-02 as [0.7.0](https://github.com/mirage/irmin/releases/tag/0.7.0). See <https://github.com/mirage/irmin> for full history.

* Feature: support for in-memory transactions. They are built
  on top of views.
* Feature: add support for views: these are temporary stores with
  lazy reads + in-memory writes; they can be used to convert back
  and forth an OCaml value into a store, or to have a fast stagging
  area without the need to commit every operation to the store.
* Support custom messages in commit messages
* Improve the IrminMerge API
* Backend: add a 'dispatch' backend for combining multiple backends
  into one. This can be used to have a P2P store where there is
  well-defined mapping between keys and host (as a DHT).
* Fix: limit the number of simulteanous open files in the Git and
  the file-system backend
* Speed-up the in-memory store
* Speed-up the import/export codepath
* Speed-up the reads
* Speed-up IrminValue.Mux
* Deps: use ocaml-sha instead of cryptokit

### mirage-tcpip-v1.1.3: Expose IPV4 module in the STACKV4 functor

Released on 2014-04-29 as [v1.1.3](https://github.com/mirage/mirage-tcpip/releases/tag/v1.1.3). See <https://github.com/mirage/mirage-tcpip> for full history.

* Expose IPV4 through the STACKV4 interface.

This requires the corresponding mirage-types package in Mirage 1.1.2

### mirage-tcpip-v1.1.3: Expose IPV4 module in the STACKV4 functor

Released on 2014-04-29 as [v1.1.3](https://github.com/mirage/mirage-tcpip/releases/tag/v1.1.3). See <https://github.com/mirage/mirage-tcpip> for full history.

* Expose IPV4 through the STACKV4 interface.

This requires the corresponding mirage-types package in Mirage 1.1.2

### mirage-1.1.2: Improve STACKV4 module type, and EC2 deployment scripts

Released on 2014-04-29 as [1.1.2](https://github.com/mirage/mirage/releases/tag/1.1.2). See <https://github.com/mirage/mirage> for full history.

* Improvement to the Amazon EC2 deployment script.
* [types] Augment STACKV4 with an IPV4 module in addition to TCPV4 and UDPV4.
* Regenerate with OASIS 0.4.4 (which adds natdynlink support)

### ocaml-uri-v1.6.0: More compatible escape encoding, link fixes and remove Uri_IP

Released on 2014-04-28 as [v1.6.0](https://github.com/mirage/ocaml-uri/releases/tag/v1.6.0). See <https://github.com/mirage/ocaml-uri> for full history.

* Remove `Uri_IP` module, superseded by the `ipaddr` package (#30).
* Do not depend on `camlp4` for link-time, only compile time (#39).
* Add `with_scheme` and `with_userinfo` functional setters (#40).
* Always percent-escape semicolon in structured query encoding (#44).


### ocaml-cow-v0.10.0: Use `jsonm` library for all JSON handling

Released on 2014-04-27 as [v0.10.0](https://github.com/mirage/ocaml-cow/releases/tag/v0.10.0). See <https://github.com/mirage/ocaml-cow> for full history.

* Remove JSON parsing in favour of using `jsonm` instead.  This is an interface change that will break any existing users of the JSON portions of Cow, but it's worth making this change before a 1.0 release of Cow.
* Stop testing OCaml 3.12.1 (although it may continue to work).


### ocaml-github-v0.8.4: Add `git-list-releases` binary

Released on 2014-04-26 as [v0.8.4](https://github.com/avsm/ocaml-github/releases/tag/v0.8.4). See <https://github.com/avsm/ocaml-github> for full history.

This sorts and displays a list of repository releases in chronological order.

### ocaml-cohttp-v0.11.2: Build fixes

Released on 2014-04-22 as [v0.11.2](https://github.com/mirage/ocaml-cohttp/releases/tag/v0.11.2). See <https://github.com/mirage/ocaml-cohttp> for full history.

* Fix Lwt Unix build by add a missing build-deps in `_oasis`

### ocaml-dns-v0.8.1: Support multiple zonefiles per server

Released on 2014-04-19 as [v0.8.1](https://github.com/mirage/ocaml-dns/releases/tag/v0.8.1). See <https://github.com/mirage/ocaml-dns> for full history.

* Add `process_of_zonebufs` to handle multiple zone files.
* Adapt `Dns_server_unix` to expose multiple zonebuf functions.


### ocaml-git-1.0.2: Propagate Zlib inflation errors

Released on 2014-04-19 as [1.0.2](https://github.com/mirage/ocaml-git/releases/tag/1.0.2). See <https://github.com/mirage/ocaml-git> for full history.

*  Catch, improve and propagate Zlib inflation errors (which usually on incomplete files)

### ocaml-cohttp-v0.11.1: Add Lwt SimpleHTTPServer, and bugfixes

Released on 2014-04-17 as [v0.11.1](https://github.com/mirage/ocaml-cohttp/releases/tag/v0.11.1). See <https://github.com/mirage/ocaml-cohttp> for full history.

* Remove an errant async_ssl reference left in the _oasis file that is
  now handled by the Conduit library (#116).
* Add an Lwt-based SimpleHTTPServer equivalent as `cohttp-server-lwt` (#108).
* `Cohttp.Connection.t` now exposes sexp accessor functions (#117).


### ocaml-cohttp-v0.11.0: Thread safety and Async/Lwt SSL

Released on 2014-04-13 as [v0.11.0](https://github.com/mirage/ocaml-cohttp/releases/tag/v0.11.0). See <https://github.com/mirage/ocaml-cohttp> for full history.

* Remove dependency on `ocaml-re` in order to make library POSIX thread-safe.
* Shift most of the connection handling logic out to a Conduit library that
  worries about which SSL library to use, and fails if SSL is not available.
* Add Async-SSL support for both client and server (#102).
* Add Lwt-SSL support for the server side (the client side existed before).
* Fix buggy Async chunked POST handling.



### ocaml-github-v0.8.3: Add `git-sync-releases` and `git upload-release` binaries

Released on 2014-04-13 as [v0.8.3](https://github.com/avsm/ocaml-github/releases/tag/v0.8.3). See <https://github.com/avsm/ocaml-github> for full history.

This helps to synchronize Release metadata across two GitHub forks, and upload binary files to a Release.

### irmin-0.6.0: Support for merge and user-defined contents

Released on 2014-04-12 as [0.6.0](https://github.com/mirage/irmin/releases/tag/0.6.0). See <https://github.com/mirage/irmin> for full history.

* Support for user-defined contents (with custom merge operators)
* Support for merge operations
* Rename `IrminTree` to `IrminNode` to reflect the fact that we
  can support arbitrary immutable graphs (it's better if they are
  DAGs but that's not mandatory)
* Rename `IrminBlob` to `IrminContents` to reflect the fact that
  we also support structured contents (as JSON objects)
* Support for linking the library without linking to camlp4 as well (#23)

### ocaml-git-1.0.1: Escape invalid chars in path names

Released on 2014-04-10 as [1.0.1](https://github.com/mirage/ocaml-git/releases/tag/1.0.1). See <https://github.com/mirage/ocaml-git> for full history.

* Escape invalid chars in path names
* Do not link with camlp4 when using as a libray

### ocaml-github-v0.8.2: Deployment key and POSIX thread safety

Released on 2014-04-01 as [v0.8.2](https://github.com/avsm/ocaml-github/releases/tag/v0.8.2). See <https://github.com/avsm/ocaml-github> for full history.

0.8.2 (2014-04-01):
* Remove use of `Re_str` to add POSIX thread safety.
* Add deployment key support in the `Deploy_key` module.


### ocaml-uri-v1.5.0: POSIX thread safety

Released on 2014-04-01 as [v1.5.0](https://github.com/mirage/ocaml-uri/releases/tag/v1.5.0). See <https://github.com/mirage/ocaml-uri> for full history.

Doesn't depend on `Re_str` any more.

### mirage-tcpip-v1.1.2: DHCP option parsing fixes

Released on 2014-03-27 as [v1.1.2](https://github.com/mirage/mirage-tcpip/releases/tag/v1.1.2). See <https://github.com/mirage/mirage-tcpip> for full history.

* Fix DHCP variable length option parsing for MTU responses, which
  in turns improves robustness on Amazon EC2 (fix from @yomimono 
  via mirage/mirage-tcpip#48)


### mirage-tcpip-v1.1.2: DHCP option parsing fixes

Released on 2014-03-27 as [v1.1.2](https://github.com/mirage/mirage-tcpip/releases/tag/v1.1.2). See <https://github.com/mirage/mirage-tcpip> for full history.

* Fix DHCP variable length option parsing for MTU responses, which
  in turns improves robustness on Amazon EC2 (fix from @yomimono 
  via mirage/mirage-tcpip#48)


### cowabloga-v0.0.6: More robust build dependencies

Released on 2014-03-26 as [v0.0.6](https://github.com/mirage/cowabloga/releases/tag/v0.0.6). See <https://github.com/mirage/cowabloga> for full history.

The `Re_str` dependency was not POSIX threadsafe and so has been removed from Cohttp dependencies.  This adds an explicit dependency on it for Cowabloga

### ocaml-crunch-v1.3.0: Deduplicate sectors for smaller crunch size

Released on 2014-03-09 as [v1.3.0](https://github.com/mirage/ocaml-crunch/releases/tag/v1.3.0). See <https://github.com/mirage/ocaml-crunch> for full history.

### ocaml-github-v0.8.1: Add new oAuth scopes

Released on 2014-03-07 as [v0.8.1](https://github.com/avsm/ocaml-github/releases/tag/v0.8.1). See <https://github.com/avsm/ocaml-github> for full history.

### ocaml-tuntap-v1.0.0: Improve IPv6 support and error messages

Released on 2014-03-02 as [v1.0.0](https://github.com/mirage/ocaml-tuntap/releases/tag/v1.0.0). See <https://github.com/mirage/ocaml-tuntap> for full history.

* Improve error messages to distinguish where they happen.
* Install otunctl command-line tool to create persistent tun/taps.
* Build debug symbols, annot and bin_annot files by default.
* getifaddrs now lists IPv6 as well, and return a new type.
* set_ipv6 is now called set_ipaddr, and will support IPv6 in the
  future (currently unimplemented).

### ocaml-github-v0.8.0: Latest cohttp support and stability improvements

Released on 2014-03-02 as [v0.8.0](https://github.com/avsm/ocaml-github/releases/tag/v0.8.0). See <https://github.com/avsm/ocaml-github> for full history.

* Port to cohttp.0.10.x interfaces.
* Make the `note` field in oAuth token creation mandatory to reflect GitHub API.
* Pull requests are now allowed to have `null` bodys (#31).


### irmin-0.5.1: Support for cohttp 0.10.*

Released on 2014-03-02 as [0.5.1](https://github.com/mirage/irmin/releases/tag/0.5.1). See <https://github.com/mirage/irmin> for full history.

### cowabloga-v0.0.5: Cohttp 0.10.x compatibility

Released on 2014-03-02 as [v0.0.5](https://github.com/mirage/cowabloga/releases/tag/v0.0.5). See <https://github.com/mirage/cowabloga> for full history.

Adapt Cowabloga API to the latest Cohttp API.

### ocaml-cohttp-v0.10.0: Interface cleanups before a 1.0 release

Released on 2014-03-02 as [v0.10.0](https://github.com/mirage/ocaml-cohttp/releases/tag/v0.10.0). See <https://github.com/mirage/ocaml-cohttp> for full history.

* Interface change: The `Request` and `Response` module types now explictly
  signal `Eof` and `Invalid` (for errors), to help the backend distinguish them.
* Interface change: Unify HTTP body handling across backends into a `Cohttp.Body`
  module.  This is extended by Async/Lwt implementations with their specific
  ways of handling bodies (Pipes for Async, or Lwt_stream for Lwt).
* [lwt] Interface change: HTTP client calls now raise Lwt exceptions rather
  than return an option type.  This permits better error handling in Lwt.
* [lwt] Interface change: The `Server` callback now always provides a `body`
  argument, since `Cohttp_lwt_body` now explicitly supports empty bodys.
* Add `Cohttp.Header.is_keep_alive` to test if a connection should be reused.
* [lwt] Respect the `keep-alive` header in the server request handling.
* [async] Add a `Body` that takes a `Pipe` or a `string`, similarly to Lwt.
* Install `cohttp-server` binary even if tests are disabled.
* Begin an `examples` directory with some simple uses of the library.


### ocaml-github-v0.7.1: Better toplevel and logging support

Released on 2014-02-28 as [v0.7.1](https://github.com/avsm/ocaml-github/releases/tag/v0.7.1). See <https://github.com/avsm/ocaml-github> for full history.

0.7.1 (2014-02-28):
* Log response bodies in the event of an API parsing failure. (#29)
* Expose `log_active` as a reference so it can be used from the toplevel. (#30)
* Add `Github.URI.pull_raw_diff` to point to the location of a pull request diff.


### mirage-platform-v1.1.1: Improve Xen evtchn scalability

Released on 2014-02-24 as [v1.1.1](https://github.com/mirage/mirage-platform/releases/tag/v1.1.1). See <https://github.com/mirage/mirage-platform> for full history.

* xen: support 4096 event channels (up from 8). Each device typically
  uses one event channel.


### irmin-0.5.0: Support non-UTF8 blobs and consistent support for watches across backends

Released on 2014-02-21 as [0.5.0](https://github.com/mirage/irmin/releases/tag/0.5.0). See <https://github.com/mirage/irmin> for full history.

* More consistent support for notifications. `irmin watch` works
  now for all backends.
* Support for different blob formats on the command-line
* Support for JSON blobs
* More flexible `irmin fetch` command: we can now choose the backend to
  import the data in
* Fix import of Git objects when the blobs were not imported first
* Support non-UTF8 strings as path name and blob contents (for all
  backends, including the JSON one)
* Speed-up the `slow` tests execution time
* Improve the output graph when objects of different kinds might have
  the same SHA1

### ocaml-dns-v0.8.0: IPv6 support and better portability

Released on 2014-02-21 as [v0.8.0](https://github.com/mirage/ocaml-dns/releases/tag/v0.8.0). See <https://github.com/mirage/ocaml-dns> for full history.

* Use `Ipaddr.V6` to restore IPv6/AAAA RR support.
* `process_query` now takes an output buffer so it doesn't have to
  overwrite the input buffer it just parsed.
* Add Travis continuous integration scripts.
* Regenerate with OASIS 0.4.1
* Split the `dns.lwt` into a portable `dns.lwt-core` that doesn't
  require Unix (from which a Mirage version can be built).  The only
  change to existing applications is that Unix-specific functions
  have shifted into `Dns_resolver_unix` or `Dns_server_unix`, with
  the module types for `PROCESSOR` and `CLIENT` unchanged.


### mirage-tcpip-v1.1.1: Bug fixes and adapt API to Mirage 1.1.1

Released on 2014-02-21 as [v1.1.1](https://github.com/mirage/mirage-tcpip/releases/tag/v1.1.1). See <https://github.com/mirage/mirage-tcpip> for full history.

* Catch and ignore top-level socket exceptions (#219).
* Set `SO_REUSEADDR` on listening sockets for Unix (#218).
* Adapt the Stack interfaces to the v1.1.1 mirage-types interface
  (see mirage/mirage#226 for details).


### mirage-tcpip-v1.1.1: Bug fixes and adapt API to Mirage 1.1.1

Released on 2014-02-21 as [v1.1.1](https://github.com/mirage/mirage-tcpip/releases/tag/v1.1.1). See <https://github.com/mirage/mirage-tcpip> for full history.

* Catch and ignore top-level socket exceptions (#219).
* Set `SO_REUSEADDR` on listening sockets for Unix (#218).
* Adapt the Stack interfaces to the v1.1.1 mirage-types interface
  (see mirage/mirage#226 for details).


### mirage-1.1.1: Networking improvements

Released on 2014-02-21 as [1.1.1](https://github.com/mirage/mirage/releases/tag/1.1.1). See <https://github.com/mirage/mirage> for full history.

* Man page fixes for typos and terminology (#220).
* Activate backtrace recording by default (#225).
* Fixes in the `V1.STACKV4` to expose UDPv4/TCPv4 types properly (#226).


### ocaml-cstruct-v1.1.0: Add `to_bigarray`

Released on 2014-02-20 as [v1.1.0](https://github.com/mirage/ocaml-cstruct/releases/tag/v1.1.0). See <https://github.com/mirage/ocaml-cstruct> for full history.

Add a (sadly rather slow but sometimes necessary) function to convert a Cstruct back into a Bigarray slice of the right length and offset.

### io-page-v1.1.1: Improve portability on BSDs

Released on 2014-02-16 as [v1.1.1](https://github.com/mirage/io-page/releases/tag/v1.1.1). See <https://github.com/mirage/io-page> for full history.

* Improve portability on *BSD by not including `malloc.h` and
  just using `stdlib.h` instead.


### ocaml-uri-v1.4.0: Fix path encoding bugs

Released on 2014-02-16 as [v1.4.0](https://github.com/mirage/ocaml-uri/releases/tag/v1.4.0). See <https://github.com/mirage/ocaml-uri> for full history.

* Fix path and path_and_query encoding bugs (#35).
* Fix userinfo percent-encoding/delimiter bug (#35).
* Add optional scheme parameter to encoding_of_query.

### mirage-1.1.0: Combinator interface for configuration

Released on 2014-02-10 as [1.1.0](https://github.com/mirage/mirage/releases/tag/1.1.0). See <https://github.com/mirage/mirage> for full history.

The Mirage 1.1.0 release features a new combinator interface to make it easier to map device drivers in `config.ml` into concrete applications.  This breaks backwards compatibility with Mirage 1.0 configuration files, but the added benefit is significant, so we felt it was worthwhile.

The `types` directory also now contains the `V1` and `V1_LWT` module types used throughout the Mirage libraries.

### ocaml-cohttp-v0.9.16: Sexp support for most types

Released on 2014-02-10 as [v0.9.16](https://github.com/mirage/ocaml-cohttp/releases/tag/v0.9.16). See <https://github.com/mirage/ocaml-cohttp> for full history.

* Add some module type equalities in `Cohttp_lwt_unix` so that
  `Cohttp_lwt_unix.Server.Request.IO.ic` can be equivalen to `Lwt_io.input_channel`.
* Add sexp converters to most Cohttp types (#83).
* Improve Travis tests to cover more upstream users of Cohttp.
* Refactor build flags to let the portable Lwt-core be built independently of Lwt.unix.


### ocaml-git-1.0.0: First release

Released on 2014-02-10 as [1.0.0](https://github.com/mirage/ocaml-git/releases/tag/1.0.0). See <https://github.com/mirage/ocaml-git> for full history.

- Full support for the format of all the Git objects
- Partial support for the synchronisation protocols

### mirage-tcpip-v1.1.0: Rewritten interfaces that are now functorized over V1_LWT

Released on 2014-02-05 as [v1.1.0](https://github.com/mirage/mirage-tcpip/releases/tag/v1.1.0). See <https://github.com/mirage/mirage-tcpip> for full history.

* Rewrite of the library as a set of functors that parameterize the
  stack across the `V1_LWT` module types from Mirage 1.1.x.  This removes
  the need to compile separate Xen and Unix versions of the stack.


### mirage-tcpip-v1.1.0: Rewritten interfaces that are now functorized over V1_LWT

Released on 2014-02-05 as [v1.1.0](https://github.com/mirage/mirage-tcpip/releases/tag/v1.1.0). See <https://github.com/mirage/mirage-tcpip> for full history.

* Rewrite of the library as a set of functors that parameterize the
  stack across the `V1_LWT` module types from Mirage 1.1.x.  This removes
  the need to compile separate Xen and Unix versions of the stack.


### mirage-http-v1.1.0: Functorized interfaces for Mirage 1.1.x

Released on 2014-02-05 as [v1.1.0](https://github.com/mirage/mirage-http/releases/tag/v1.1.0). See <https://github.com/mirage/mirage-http> for full history.

The release no longer needs a -unix and -xen compile, since it's just a functor that will be applied by the Mirage 1.1.x command line tool.

### cowabloga-v0.0.4: More improvements to add helper functions

Released on 2014-02-01 as [v0.0.4](https://github.com/mirage/cowabloga/releases/tag/v0.0.4). See <https://github.com/mirage/cowabloga> for full history.

An incremental release to add HTML and Zurb helper functions.

### xen-disk-v1.2.1: Add an example MMAP backend

Released on 2014-02-01 as [v1.2.1](https://github.com/mirage/xen-disk/releases/tag/v1.2.1). See <https://github.com/mirage/xen-disk> for full history.

* add MMAP backend, for testing
* change '--format' argument to '--backend'


### cowabloga-v0.0.3: More improvements to the live site (Google Analytics too)

Released on 2014-02-01 as [v0.0.3](https://github.com/mirage/cowabloga/releases/tag/v0.0.3). See <https://github.com/mirage/cowabloga> for full history.

* Add a `Link` module for keeping track of external articles.
* Fix blog template columns to work better on small devices.
* Add a `Feed` module that aggregates together all the other feeds (Blog/Wiki).
* Add a Google Analytics option to `Foundation.body`.


### ocaml-fat-0.10.1: Depend on unified Io_page library

Released on 2014-02-01 as [0.10.1](https://github.com/mirage/ocaml-fat/releases/tag/0.10.1). See <https://github.com/mirage/ocaml-fat> for full history.

Initial release that uses the Io_page library instead of the separate Xen and Unix ones.

### mirage-console-v1.0.2: Fix Xen console on resume and simplify build deps

Released on 2014-02-01 as [v1.0.2](https://github.com/mirage/mirage-console/releases/tag/v1.0.2). See <https://github.com/mirage/mirage-console> for full history.

* [xen] Fix console on resume by reattaching the ring.
* [xen] Switch to ocamlfind xen-{gnt,evtchn}.


### mirage-block-unix-1.2.1: Simplify build dependencies

Released on 2014-02-01 as [1.2.1](https://github.com/mirage/mirage-block-unix/releases/tag/1.2.1). See <https://github.com/mirage/mirage-block-unix> for full history.

1.2.1 (01-Feb-2013)
* Update to new io-page{,.unix} ocamlfind structure


### mirage-platform-v1.1.0: Reduction in build dependencies

Released on 2014-02-01 as [v1.1.0](https://github.com/mirage/mirage-platform/releases/tag/v1.1.0). See <https://github.com/mirage/mirage-platform> for full history.

* Update to new io-page{,.unix} ocamlfind packages.
* Remove unused Netif module from Unix backend.
* Xen now depends on `xen-{evtchn,gnt}` packages.
* Add a `type 'a io` to make it easier to include

### mirage-net-xen-v1.1.0: Dependency simplifications

Released on 2014-01-31 as [v1.1.0](https://github.com/mirage/mirage-net-xen/releases/tag/v1.1.0). See <https://github.com/mirage/mirage-net-xen> for full history.

1.1.0 (2013-02-01):
* Depend on the unified io-page library instead of io-page-xen.
* Depend on new `xen-event` and `xen-grant` packages.


### mirage-net-unix-v1.1.0: Depend on unified Io_page library

Released on 2014-01-31 as [v1.1.0](https://github.com/mirage/mirage-net-unix/releases/tag/v1.1.0). See <https://github.com/mirage/mirage-net-unix> for full history.

### xen-disk-v1.2.0: Use Mirage BLOCK and mirage-block-xen.1.1.0

Released on 2014-01-30 as [v1.2.0](https://github.com/mirage/xen-disk/releases/tag/v1.2.0). See <https://github.com/mirage/xen-disk> for full history.

* build via OASIS and ocamlbuild
* update to use new xen-{evtchn,gnt} ocamlfind packages
* update to consume mirage-types BLOCK signature
* replace MMAP implementation with mirage-block-unix Block
* update to new blkback functor in mirage-block-xen v1.1.0


### mirage-block-xen-v1.1.0: Higher performance and less boilerplate

Released on 2014-01-30 as [v1.1.0](https://github.com/mirage/mirage-block-xen/releases/tag/v1.1.0). See <https://github.com/mirage/mirage-block-xen> for full history.

* blkback is now functorised over Activations, Xenstore and the backing store. It now contains all the device connect and disconnect boilerplate
* blkback now coalesces requests, analyses them for data dependencies, and issues them in parallel

### io-page-v1.1.0: Reduce library dependencies

Released on 2014-01-30 as [v1.1.0](https://github.com/mirage/io-page/releases/tag/v1.1.0). See <https://github.com/mirage/io-page> for full history.

No functional change beyond removing a mirage-types dependency (but bumping version to reflect this change)

### mirage-www-1.0.0: Snapshot of the website that works with Mirage 1.0

Released on 2014-01-30 as [1.0.0](https://github.com/mirage/mirage-www/releases/tag/1.0.0). See <https://github.com/mirage/mirage-www> for full history.

### irmin-0.4.0: API changes and Git backend

Released on 2014-01-21 as [0.4.0](https://github.com/mirage/irmin/releases/tag/0.4.0). See <https://github.com/mirage/irmin> for full history.

* The command-line tool now looks in the environment for the variable
  `IRMIN` to configure its default backend
* Add a Git backend
* Add Travis CI scripts to the repo
* Use `Lwt_bytes` and `Lwt_unix` instead of the custom-made `IrminChannel`
* Use `bin_prot` instead of a custom binary protocol
* Major refactoring: `Value` is now `Blob`, `Revision` is now `Commit`
   and `Tag` becomes `Reference` (rational: consistency with Git names)
* Use `core_kernel` instead of building a custom `Identiable.S`
* Use `dolog` instead of a custom log library
* Use `mstruct` (mutable buffers on top of `cstruct`) which is now
  released independently

### ocaml-git-0.10.2: fix reading of reference files created by the Git command-line

Released on 2014-01-20 as [0.10.2](https://github.com/mirage/ocaml-git/releases/tag/0.10.2). See <https://github.com/mirage/ocaml-git> for full history.

* Strip the contents of references file (this fixes reading of reference files created by the Git command-line)
* Improve the pretty-printing of SHA1 values
* Add some info message when reading files in the local backend

### io-page-v1.0.0: Unify Xen/Unix into subpackages

Released on 2014-01-16 as [v1.0.0](https://github.com/mirage/io-page/releases/tag/v1.0.0). See <https://github.com/mirage/io-page> for full history.

This makes it easier to depend on Io_page by upstream libraries

### ocaml-uri-v1.3.13: Add sexp converters

Released on 2014-01-16 as [v1.3.13](https://github.com/mirage/ocaml-uri/releases/tag/v1.3.13). See <https://github.com/mirage/ocaml-uri> for full history.

Expose s-expression accessors for most of the Uri external interface, to make it possible to serialize it to human readable form easily.

### ocaml-git-0.10.1: Fix build and expose more functions

Released on 2014-01-14 as [0.10.1](https://github.com/mirage/ocaml-git/releases/tag/0.10.1). See <https://github.com/mirage/ocaml-git> for full history.

* Add missing files (fix build)
* Add `GitTypes.S.mem_reference`
* Add `GitTypes.S.remove_reference`
* Add `GitTypes.S.mem` to check if an object exists in the store

### mirage-1.0.4: Improved debugging and IDE support

Released on 2014-01-14 as [1.0.4](https://github.com/mirage/mirage/releases/tag/1.0.4). See <https://github.com/mirage/mirage> for full history.

The Makefile generated by `mirage configure` now includes debugging, symbols and annotation support for both the new-style binary annotations and the old-style `.annot` files.

### ocaml-git-0.10.0: fetch operation + in-memory store

Released on 2014-01-14 as [0.10.0](https://github.com/mirage/ocaml-git/releases/tag/0.10.0). See <https://github.com/mirage/ocaml-git> for full history.

* Support for in-memory stores
* Add `ogit cat-file`
* Add `ogit ls-remote`
* Add `ogit fetch`
* Add `ogit clone`
* Switch non-blocking IO using Lwt

### ocaml-cohttp-v0.9.15: Cookie improvements, API consistency and better header parsing

Released on 2014-01-11 as [v0.9.15](https://github.com/mirage/ocaml-cohttp/releases/tag/v0.9.15). See <https://github.com/mirage/ocaml-cohttp> for full history.

* Remove `Cohttp_mirage` libraries, which have now moved to `mirage/mirage-http-*` on GitHub.
* Add an "HTTP only" `Cookie` attribute (#69).
* Fix parsing of cookies with `=` in the values (#71).
* Add `Max-age` support for cookies (#70).
* Make the `Response` record fields mutable to match the `Request` (#67).
* Fix compilation with Async 109.58.00 (#77).
* Make Header handling case-insensitive (by forcing lowercase) (#75).
* Remove the `>>` operator as it was unused and had incorrect precedence (#79).


### ocaml-git-0.9.0: Initial release

Released on 2014-01-04 as [0.9.0](https://github.com/mirage/ocaml-git/releases/tag/0.9.0). See <https://github.com/mirage/ocaml-git> for full history.

The basic things seems to work OK. You can clone a remote repository, inspect the object files in in git repository, decompress the pack files, draw some nice graphs and generate the filesystem corresponding to a given commit.

What is missing before 1.0:
* partial clone (ie. pull and fetch)
* staging area
* index of files
* more testing
* more users

### ocaml-github-v0.7.0: Releases support, more scopes and better debug control

Released on 2014-01-03 as [v0.7.0](https://github.com/avsm/ocaml-github/releases/tag/v0.7.0). See <https://github.com/avsm/ocaml-github> for full history.

* Add a User.repos call to list a users repositories.
* Change repo type such that the field 'pushed_at' is now an option type.
* Accept optional page argument in Pull, Milestone, and Issue.
* Add `UserEmail`, `UserFollow` and `Notifications` scopes.
* Add `Releases` module to handle the release management addition to GitHub.
* Add `GITHUB_DEBUG` environment variable to make debugging output optional.
* Regenerate build files with OASIS 0.4.1.
* OCamldoc improvements for the `GitHub` module.


### ocaml-lazy-trie-1.0.0: Initial release

Released on 2014-01-02 as [1.0.0](https://github.com/mirage/ocaml-lazy-trie/releases/tag/1.0.0). See <https://github.com/mirage/ocaml-lazy-trie> for full history.

### ocaml-uri-v1.3.12: Be less strict about bad percent encoding

Released on 2013-12-28 as [v1.3.12](https://github.com/mirage/ocaml-uri/releases/tag/v1.3.12). See <https://github.com/mirage/ocaml-uri> for full history.

* Be lenient about decoding incorrect encoded percent-strings (#31).
* Improve ocamldoc for `Uri.of_string`.
* Regenerate build files with OASIS 0.4.1.
* Add an `mldylib` to build the cmxs Natdynlink plugin properly (#29).


### cowabloga-v0.0.2: Continue breaking out the Mirage website by adding Wiki support

Released on 2013-12-24 as [v0.0.2](https://github.com/mirage/cowabloga/releases/tag/v0.0.2). See <https://github.com/mirage/cowabloga> for full history.

Still a very alpha library, but used by mirage-www

### ocaml-crunch-v1.2.3: Fix zero length file handling

Released on 2013-12-24 as [v1.2.3](https://github.com/mirage/ocaml-crunch/releases/tag/v1.2.3). See <https://github.com/mirage/ocaml-crunch> for full history.

### cowabloga-v0.0.1: initial public release

Released on 2013-12-22 as [v0.0.1](https://github.com/mirage/cowabloga/releases/tag/v0.0.1). See <https://github.com/mirage/cowabloga> for full history.

__ALPHA__ release of some of the Mirage website functionality moved out into a (fast moving) library.

### ocaml-cow-v0.9.1: XML parsing bug fix for empty attributes

Released on 2013-12-20 as [v0.9.1](https://github.com/mirage/ocaml-cow/releases/tag/v0.9.1). See <https://github.com/mirage/ocaml-cow> for full history.

XML attributes with an empty string were parsed incorrectly, but now fixed.

### ocaml-cow-v0.9.0: Unify Markdown libraries, clarify license to ISC

Released on 2013-12-20 as [v0.9.0](https://github.com/mirage/ocaml-cow/releases/tag/v0.9.0). See <https://github.com/mirage/ocaml-cow> for full history.

* Remove all the Markdown variants except `Omd`, which now claims the `Cow.Markdown` module name.
* Clarify the repository license as ISC.
* Run some modules through `ocp-indent`.


### mirage-1.0.3: Improved HTTP and FAT filesystem support

Released on 2013-12-18 as [1.0.3](https://github.com/mirage/mirage/releases/tag/1.0.3). See <https://github.com/mirage/mirage> for full history.

* Do not remove OPAM packages when doing `mirage clean` (#143)
* [xen] generate a simple main.xl, without block devices or network interfaces.
* The HTTP dependency now also installs `mirage-tcp-*` and `mirage-http-*`.
* Fix generated Makefile dependency on source OCaml files to rebuild reliably.
* Support `Fat_KV_RO` (a read-only k/v version of the FAT filesystem).
* The Unix `KV_RO` now passes through to the underlying filesystem instead of calling `crunch`, via `mirage-fs-unix`.

### mirage-http-v1.0.0: First public release

Released on 2013-12-18 as [v1.0.0](https://github.com/mirage/mirage-http/releases/tag/v1.0.0). See <https://github.com/mirage/mirage-http> for full history.

### ocaml-fat-0.10.0: CLI performance improvements

Released on 2013-12-18 as [0.10.0](https://github.com/mirage/ocaml-fat/releases/tag/0.10.0). See <https://github.com/mirage/ocaml-fat> for full history.

* Using buffered I/O by default in the command-line tool speeds up archive manipulation significantly, especially on machines with spinning disks.

### mirage-block-unix-1.2.0: Bugfix release

Released on 2013-12-18 as [1.2.0](https://github.com/mirage/mirage-block-unix/releases/tag/1.2.0). See <https://github.com/mirage/mirage-block-unix> for full history.

* Fix a serious race condition exposed when multiple threads access
  the same block device
* Block.connect: open in buffered mode if the filename has prefix "buffered:".
  The default is still to use unbuffered (like mirage-block-xen)


### ocaml-fat-0.9.0: Add KV_RO support

Released on 2013-12-17 as [0.9.0](https://github.com/mirage/ocaml-fat/releases/tag/0.9.0). See <https://github.com/mirage/ocaml-fat> for full history.

0.9.0 (15-Dec-2013):
* add `Fat.KV_RO` which is a read-only subset of the filesystem.
* Regenerate build files with OASIS 0.4.0.

### mirage-fs-unix-v1.0.0: First public release

Released on 2013-12-17 as [v1.0.0](https://github.com/mirage/mirage-fs-unix/releases/tag/v1.0.0). See <https://github.com/mirage/mirage-fs-unix> for full history.

### mirage-block-unix-1.1.0: Expose more low-level functions

Released on 2013-12-16 as [1.1.0](https://github.com/mirage/mirage-block-unix/releases/tag/1.1.0). See <https://github.com/mirage/mirage-block-unix> for full history.

* expose Block.getblksize
* update to OASIS 0.4.0

### ocaml-cohttp-v0.9.14: Better Server-Side Event support, complete HTTP codes and install a server binary

Released on 2013-12-15 as [v0.9.14](https://github.com/mirage/ocaml-cohttp/releases/tag/v0.9.14). See <https://github.com/mirage/ocaml-cohttp> for full history.

* Install a `cohttp-server` binary that serves local directory contents via a web server (#54).
* Add a `flush` function to the `IO` module type and implement in Lwt/Async/Mirage.
* Add option `flush` support in the Async and Lwt responders (#52).
* Autogenerate HTTP codes from @citricsquid's JSON representation of the HTTP RFCs.
* Always set `TCP_NODELAY` for Lwt/Unix server sockets for low-latency responses (#58).
* Added a Server-Side Events test-case from the HTML5 Doctor. See `lib_test/README.md`.
* Async.Server response now takes an optional `body` rather than a mandatory `body option` (#62).
* Regenerate build system using OASIS 0.4.0.


### ocaml-cow-v0.8.1: Bugfix to META file, Merlin editor support

Released on 2013-12-15 as [v0.8.1](https://github.com/mirage/ocaml-cow/releases/tag/v0.8.1). See <https://github.com/mirage/ocaml-cow> for full history.

* Fix META file to include `omd`.                                                                                                                                                 
* Improve ocamldoc in CSS module and document quotations in README.
* Add `merlin` editor file.

### irmin-0.3.0: switch to oasis

Released on 2013-12-13 as [0.3.0](https://github.com/mirage/irmin/releases/tag/0.3.0). See <https://github.com/mirage/irmin> for full history.

CHANGES:
* Fix a fd leak in the filesystem bakend
* Functorize the CRUD interface over the HTTP client implementation
* Use oasis to build the project
* Use the now released separately `ezjsonm` and `alcotest` libraries

### ocaml-cow-v0.8.0: Proper Markdown support

Released on 2013-12-12 as [v0.8.0](https://github.com/mirage/ocaml-cow/releases/tag/v0.8.0). See <https://github.com/mirage/ocaml-cow> for full history.

* Add Travis continuous integration scripts.
* Add `Omd_markdown` module based on the `omd` library.
* Note: The `Markdown` and `Markdown_github` modules are now deprecated and will be removed before 1.0.


### mirage-platform-v1.0.0: Xen fixes and cleanups

Released on 2013-12-12 as [v1.0.0](https://github.com/mirage/mirage-platform/releases/tag/v1.0.0). See <https://github.com/mirage/mirage-platform> for full history.

* Set `Sys.os_type` to Unix in the Xen backend to help compatibility (#78).
* Suppress another dietlibc linker warning for vprintf in Xen.


### ocaml-cohttp-v0.9.13: Mirage 1.0 support and Lwt-core

Released on 2013-12-11 as [v0.9.13](https://github.com/mirage/ocaml-cohttp/releases/tag/v0.9.13). See <https://github.com/mirage/ocaml-cohttp> for full history.

* The `cohttp.lwt-core` is now installed as an OS-independent Lwt library.
* Add support for Mirage 1.0, via `cohttp.mirage-unix` and `cohttp.mirage-xen`.
* Add a new `Cohttp.Connection` module to manage server's connections identifiers.
* Share the same configuration type for the different server implementations.
* Add `Accept_types` module to the `Cohttp` pack.


### mirage-net-xen-v0.9.0: First public release

Released on 2013-12-10 as [v0.9.0](https://github.com/mirage/mirage-net-xen/releases/tag/v0.9.0). See <https://github.com/mirage/mirage-net-xen> for full history.

Works with `V1.NETWORK` from mirage-types-0.5.0+

### mirage-block-xen-v1.0.0: First stable release

Released on 2013-12-10 as [v1.0.0](https://github.com/mirage/mirage-block-xen/releases/tag/v1.0.0). See <https://github.com/mirage/mirage-block-xen> for full history.

### mirage-1.0.2: HTTP support and OPAM auto-installation fixes

Released on 2013-12-10 as [1.0.2](https://github.com/mirage/mirage/releases/tag/1.0.2). See <https://github.com/mirage/mirage> for full history.

* Add `HTTP` support.
* Fix `KV_RO` configuration for OPAM autoinstall.


### mirage-www-0.4.0: Snapshot as of 11th Dec 2013

Released on 2013-12-10 as [0.4.0](https://github.com/mirage/mirage-www/releases/tag/0.4.0). See <https://github.com/mirage/mirage-www> for full history.

This release uses the final beta 0.9.8 Mirage toolchain and is being archived in preparation for a switch to the Mirage 1.0 setup.

### ocaml-fat-0.8.0: Supports Mirage 1.0

Released on 2013-12-09 as [0.8.0](https://github.com/mirage/ocaml-fat/releases/tag/0.8.0). See <https://github.com/mirage/ocaml-fat> for full history.

* now works with mirage-block-xen

### mirage-tcpip-v0.9.5: Mirage 1.0 compatible version

Released on 2013-12-09 as [v0.9.5](https://github.com/mirage/mirage-tcpip/releases/tag/v0.9.5). See <https://github.com/mirage/mirage-tcpip> for full history.

This removes the socket interface temporarily in favour of a simple repository layout.

### mirage-tcpip-v0.9.5: Mirage 1.0 compatible version

Released on 2013-12-09 as [v0.9.5](https://github.com/mirage/mirage-tcpip/releases/tag/v0.9.5). See <https://github.com/mirage/mirage-tcpip> for full history.

This removes the socket interface temporarily in favour of a simple repository layout.

### xen-disk-1.1.0: Update following upstream API changes

Released on 2013-12-09 as [1.1.0](https://github.com/mirage/xen-disk/releases/tag/1.1.0). See <https://github.com/mirage/xen-disk> for full history.

Note the experimental VHD backend has been removed for now.

### ocaml-fat-0.7.0: Supports Mirage 1.0

Released on 2013-12-09 as [0.7.0](https://github.com/mirage/ocaml-fat/releases/tag/0.7.0). See <https://github.com/mirage/ocaml-fat> for full history.

'make uninstall' succeeds even if 'configure' hasn't been run.

### ocaml-cstruct-v1.0.1: Bug fix for Cstruct.shift

Released on 2013-12-09 as [v1.0.1](https://github.com/mirage/ocaml-cstruct/releases/tag/v1.0.1). See <https://github.com/mirage/ocaml-cstruct> for full history.

Important bugfix for Cstruct.shift that affected the v1.0.0 release.  Use this release in preference.

### mirage-block-xen-0.5.0: Support Mirage 1.0

Released on 2013-12-08 as [0.5.0](https://github.com/mirage/mirage-block-xen/releases/tag/0.5.0). See <https://github.com/mirage/mirage-block-xen> for full history.

### ocaml-ipaddr-v1.0.0: First stable release

Released on 2013-12-08 as [v1.0.0](https://github.com/mirage/ocaml-ipaddr/releases/tag/v1.0.0). See <https://github.com/mirage/ocaml-ipaddr> for full history.

1.0.0 (2013-10-16):
* Add Travis-CI testing scripts.
* Include debug symbols and annot files by default.

0.2.3 (2013-09-20):
* Add `Ipaddr.V4.Prefix.bits` function to produce bits of prefix from prefix.

0.2.2 (2013-08-07):
* Add `Macaddr.make_local` function to create local unicast MAC
  addresses from an octet generation function.
* Add `Macaddr.get_oui` accessor to extract the Organizationally Unique
  Identifier as an integer.
* Add `Macaddr.is_local` predicate to test for a locally administered address.
* Add `Macaddr.is_unicast` predicate to test for a unicast MAC address.

0.2.1 (2013-08-01):
* Add `Ipaddr.V4.any`, `Ipaddr.V4.broadcast`, `Ipaddr.V4.localhost`
  special constant addresses.
* Add `Ipaddr.V4.Prefix.global` (0.0.0.0/0) subnet constant.
* Add `Ipaddr.V4.Prefix.network` function to produce subnet address from prefix.

0.2.0 (2013-08-01):
* Add `Macaddr` module for handling MAC-48 (Ethernet) addresses.
* `Ipaddr.Parse_error` now contains both the error condition and the
  failing input.
* Add ocamldoc-compatible comments on all interfaces.

0.1.1 (2013-07-31):
* Add loopback and link local addresses to the private blocks.
* Fix build system so Makefile is generated by OASIS.

0.1.0 (2013-07-24):
* Initial public release.
* Includes IPv4 and IPv4 CIDR prefix support.


### ocaml-crunch-v1.2.2: Use latest Mirage KV_RO interface, add Travis

Released on 2013-12-08 as [v1.2.2](https://github.com/mirage/ocaml-crunch/releases/tag/v1.2.2). See <https://github.com/mirage/ocaml-crunch> for full history.

### mirage-block-xen-0.4.0: Supports Mirage 1.0

Released on 2013-12-08 as [0.4.0](https://github.com/mirage/mirage-block-xen/releases/tag/0.4.0). See <https://github.com/mirage/mirage-block-xen> for full history.

### mirage-console-v1.0.1: Bugfix for Xen console

Released on 2013-12-08 as [v1.0.1](https://github.com/mirage/mirage-console/releases/tag/v1.0.1). See <https://github.com/mirage/mirage-console> for full history.

Improve stability of Xen console ring (doesn't affect the Unix backend at all)

### mirage-net-unix-v1.0.0: First stable release

Released on 2013-12-08 as [v1.0.0](https://github.com/mirage/mirage-net-unix/releases/tag/v1.0.0). See <https://github.com/mirage/mirage-net-unix> for full history.

### mirage-net-unix-v0.9.0: First public release

Released on 2013-12-08 as [v0.9.0](https://github.com/mirage/mirage-net-unix/releases/tag/v0.9.0). See <https://github.com/mirage/mirage-net-unix> for full history.

### mirage-block-unix-v1.0.0: First stable release

Released on 2013-12-08 as [v1.0.0](https://github.com/mirage/mirage-block-unix/releases/tag/v1.0.0). See <https://github.com/mirage/mirage-block-unix> for full history.

### mirage-console-v1.0.0: First stable release

Released on 2013-12-08 as [v1.0.0](https://github.com/mirage/mirage-console/releases/tag/v1.0.0). See <https://github.com/mirage/mirage-console> for full history.

Initial public release of the library, with Xen and Unix backends.

### ocaml-fat-0.6.2: Supports Mirage 1.0

Released on 2013-12-08 as [0.6.2](https://github.com/mirage/ocaml-fat/releases/tag/0.6.2). See <https://github.com/mirage/ocaml-fat> for full history.

### ocaml-fat-0.6.1: Supports Mirage 1.0

Released on 2013-12-08 as [0.6.1](https://github.com/mirage/ocaml-fat/releases/tag/0.6.1). See <https://github.com/mirage/ocaml-fat> for full history.

Includes a simple command-line tool, 'fat' for manipulating disk images.

### shared-memory-ring-1.0.0: Supports Mirage 1.0

Released on 2013-12-08 as [1.0.0](https://github.com/mirage/shared-memory-ring/releases/tag/1.0.0). See <https://github.com/mirage/shared-memory-ring> for full history.

### mirage-console-v0.9.9: Breakout release from mirage-mlatform

Released on 2013-12-07 as [v0.9.9](https://github.com/mirage/mirage-console/releases/tag/v0.9.9). See <https://github.com/mirage/mirage-console> for full history.

* Install separate libraries for `mirage-console-unix` and `mirage-console-xen`.
* Update library dependencies for mirage-types-0.3.0
* Adapt to `V1.CONSOLE` interface.
* Initial public release, based on mirage/mirage-platform#0.9.8


### mirage-block-xen-0.3.1: Supports Mirage 1.0

Released on 2013-12-07 as [0.3.1](https://github.com/mirage/mirage-block-xen/releases/tag/0.3.1). See <https://github.com/mirage/mirage-block-xen> for full history.

Rename ocamlfind package to mirage-block-xen

### mirage-block-unix-0.2.1: Supports Mirage 1.0

Released on 2013-12-07 as [0.2.1](https://github.com/mirage/mirage-block-unix/releases/tag/0.2.1). See <https://github.com/mirage/mirage-block-unix> for full history.

### mirage-block-xen-0.3.0: Supports Mirage 1.0

Released on 2013-12-07 as [0.3.0](https://github.com/mirage/mirage-block-xen/releases/tag/0.3.0). See <https://github.com/mirage/mirage-block-xen> for full history.

### mirage-platform-v0.9.9: Disaggregate libraries in OS

Released on 2013-12-07 as [v0.9.9](https://github.com/mirage/mirage-platform/releases/tag/v0.9.9). See <https://github.com/mirage/mirage-platform> for full history.

* Fix uninstall target for Unix.
* Remove `tuntap` stubs from Unix module; they are in `ocaml-tuntap` now.
* Move `OS.Clock` out to a toplevel `Clock` module (the `mirage-clock` package).
* Move `OS.Io_page` out to a toplevel `Io_page` module (the `io-page` package).
* Update library dependencies to reduce them based on new functionality.
* Install library as `mirage-xen` or `mirage-unix` that can coexist.
* Suppress dietlibc linker warnings for sscanf/sprintf.


### ocaml-crunch-v1.2.1: Bugfix release for `V1.KV_RO` generation

Released on 2013-12-07 as [v1.2.1](https://github.com/mirage/ocaml-crunch/releases/tag/v1.2.1). See <https://github.com/mirage/ocaml-crunch> for full history.

### ocaml-fat-0.6.0: Compatible with mirage-types

Released on 2013-12-07 as [0.6.0](https://github.com/mirage/ocaml-fat/releases/tag/0.6.0). See <https://github.com/mirage/ocaml-fat> for full history.

* add a command-line tool for maniplating images ('fat')
* functorise over the mirage V1 BLOCK_DEVICE and IO_PAGE
* implements the mirage V1 type FS


### io-page-v0.9.9: Mirage-compatible release

Released on 2013-12-07 as [v0.9.9](https://github.com/mirage/io-page/releases/tag/v0.9.9). See <https://github.com/mirage/io-page> for full history.

Fix the installation of ocamlfind META files.

### ocaml-crunch-v1.2.0: Mirage 1.0 KV_RO support

Released on 2013-12-07 as [v1.2.0](https://github.com/mirage/ocaml-crunch/releases/tag/v1.2.0). See <https://github.com/mirage/ocaml-crunch> for full history.

### mirage-clock-v1.0.0: First stable release

Released on 2013-12-07 as [v1.0.0](https://github.com/mirage/mirage-clock/releases/tag/v1.0.0). See <https://github.com/mirage/mirage-clock> for full history.

1.0.0 (07-Dec-2013):
* Remove unnecessary cstruct dependency.
* Install ocamlfind packages as `mirage-clock-xen` and `mirage-clock-unix`.
* Fix META file descriptions.
* Add Travis tests.


### ocaml-crunch-v1.1.2: Support filenames with no extension

Released on 2013-12-06 as [v1.1.2](https://github.com/mirage/ocaml-crunch/releases/tag/v1.1.2). See <https://github.com/mirage/ocaml-crunch> for full history.

### ocaml-crunch-v1.1.1: Bugfix release against 1.1.0

Released on 2013-12-06 as [v1.1.1](https://github.com/mirage/ocaml-crunch/releases/tag/v1.1.1). See <https://github.com/mirage/ocaml-crunch> for full history.

fix a regression in realpath detection from 1.1.0

### ocaml-crunch-v1.1.0: Support plain (non-Lwt) mode and new Mirage APIs

Released on 2013-12-06 as [v1.1.0](https://github.com/mirage/ocaml-crunch/releases/tag/v1.1.0). See <https://github.com/mirage/ocaml-crunch> for full history.

### ocaml-cstruct-v1.0.0: First stable release

Released on 2013-12-05 as [v1.0.0](https://github.com/mirage/ocaml-cstruct/releases/tag/v1.0.0). See <https://github.com/mirage/ocaml-cstruct> for full history.

Documentation and bounds checking improvements

### mirage-clock-v0.9.9: Ye Olde First Public Release

Released on 2013-12-05 as [v0.9.9](https://github.com/mirage/mirage-clock/releases/tag/v0.9.9). See <https://github.com/mirage/mirage-clock> for full history.

### mirage-block-unix-0.2.0: Now supports Mirage 1.0

Released on 2013-12-05 as [0.2.0](https://github.com/mirage/mirage-block-unix/releases/tag/0.2.0). See <https://github.com/mirage/mirage-block-unix> for full history.

### ocaml-fat-0.5.1: Support IO through devices with alignment requirements

Released on 2013-12-05 as [0.5.1](https://github.com/mirage/ocaml-fat/releases/tag/0.5.1). See <https://github.com/mirage/ocaml-fat> for full history.

This functorises over the memory allocator

### io-page-0.1.0: Preview release

Released on 2013-12-05 as [0.1.0](https://github.com/mirage/io-page/releases/tag/0.1.0). See <https://github.com/mirage/io-page> for full history.

Initial release to demonstrate the unified io-page API.

### mirage-decks-v0.9.4: Release that works with Mirage/Mirari 0.9.4

Released on 2013-12-04 as [v0.9.4](https://github.com/mirage/mirage-decks/releases/tag/v0.9.4). See <https://github.com/mirage/mirage-decks> for full history.

### mirage-block-unix-0.1.1: Add missing file

Released on 2013-12-02 as [0.1.1](https://github.com/mirage/mirage-block-unix/releases/tag/0.1.1). See <https://github.com/mirage/mirage-block-unix> for full history.

### ocaml-fat-0.5.0: Initial release

Released on 2013-12-02 as [0.5.0](https://github.com/mirage/ocaml-fat/releases/tag/0.5.0). See <https://github.com/mirage/ocaml-fat> for full history.

### mirage-block-unix-0.1.0: Initial release

Released on 2013-12-01 as [0.1.0](https://github.com/mirage/mirage-block-unix/releases/tag/0.1.0). See <https://github.com/mirage/mirage-block-unix> for full history.

### ocaml-cohttp-v0.9.12: Polishing the interfaces to a fine shine

Released on 2013-11-28 as [v0.9.12](https://github.com/mirage/ocaml-cohttp/releases/tag/v0.9.12). See <https://github.com/mirage/ocaml-cohttp> for full history.

* Improve documentation for `Cohttp.Header`.
* Expose Fieldslib setters and getters for most of the `Cohttp` types (#38).
* `Cohttp.Set_cookie.t` is no longer an abstract type to make it easier to update (#38).
* [Lwt] ignore SIGPIPE unconditionally if using the Lwt/Unix module (#37).
* Rename `Cookie` creation parameters for consistency (interface breaking, see #44).
* Fix transfer-length detection (regression from 0.9.11 in #42).
* Add Merin editor file (#41).


### mirage-block-xen-0.2.5: Fix build against cstruct 0.8.0

Released on 2013-11-10 as [0.2.5](https://github.com/mirage/mirage-block-xen/releases/tag/0.2.5). See <https://github.com/mirage/mirage-block-xen> for full history.

### mirage-platform-v0.9.8: OCaml 4.01 Xen support, experimental NS3 backend, bug fixes

Released on 2013-11-07 as [v0.9.8](https://github.com/mirage/mirage-platform/releases/tag/v0.9.8). See <https://github.com/mirage/mirage-platform> for full history.

* Add support for OCaml 4.01.0 in addition to the existing 4.00.1 runtime.
* Major refresh of the NS3 simulation backend, for latest APIs.
* Add `Netif` statistics counters per-packet.
* [xen] Fix multi-page ring support by granting the correct data pages.
* [unix] flush OS.Console file descriptor more often (#108). 
* Fix regression in `Io_page.string_blit` with non-zero src offset (#71).


### ocaml-cohttp-v0.9.11: Mini features: HTTP 1.0 improved, OPTIONS and Travis

Released on 2013-11-07 as [v0.9.11](https://github.com/mirage/ocaml-cohttp/releases/tag/v0.9.11). See <https://github.com/mirage/ocaml-cohttp> for full history.

* Request module: When sending a request, add the port information in the host header field if available.
* Request module: When parsing a request, add scheme, host and port information in the uri.
* TCP server: When creating the socket for the server, do not force PF_INET6 but take the sockaddr value.
* Add HTTP OPTIONS method.
* Use getaddrinfo instead of gethostbyname for DNS resolution.
* Async: improve HTTP/1.0 support (#35).
* Build with debug symbols, binary annotations by default.
* Add Travis CI test scripts.


### ocaml-cstruct-v0.8.1: More permissive grammar, and variable length buffers

Released on 2013-11-07 as [v0.8.1](https://github.com/mirage/ocaml-cstruct/releases/tag/v0.8.1). See <https://github.com/mirage/ocaml-cstruct> for full history.

* Trailing semicolons are allowed in cstruct field definitions.
* Buffer elements can be any primitive integer, not just `uint8`.


### ocaml-ctypes-ocaml-ctypes-0.2: ocaml-ctypes 0.2

Released on 2013-11-07 as [ocaml-ctypes-0.2](https://github.com/ocamllabs/ocaml-ctypes/releases/tag/ocaml-ctypes-0.2). See <https://github.com/ocamllabs/ocaml-ctypes> for full history.

## What's new in ocaml-ctypes 0.2

Thanks to Ivan Gotovchits, Greg Perkins, Daniel Bünzli, Rob Hoes and Anil Madhavapeddy for contributions to this release.

### Major features

#### Bigarray support.
See [Bigarray types][bigarray-types] and [Bigarray values][bigarray-values] for details.

[bigarray-types]: http://ocamllabs.github.io/ocaml-ctypes/Ctypes.html#4_Bigarraytypes
[bigarray-values]: http://ocamllabs.github.io/ocaml-ctypes/Ctypes.html#4_Bigarrayvalues

#### Give the user control over the lifetime of closures passed to C.
See [the FAQ][faq-lifetime] for details.

[faq-lifetime]: https://github.com/ocamllabs/ocaml-ctypes/wiki/FAQ#function-lifetime

#### Top level printing for C values and types
Loading the new findlib package `ctypes.top` in the toplevel will install custom printers for C types and values.

### Other features

* Basic [coercion][coercion] support
* Remove `returning_checking_errno`; pass a flag to [`foreign`][foreign] instead.
* Add an optional argument to [`Foreign.foreign`][foreign] that ignores absent symbols.
  (Patch by Daniel Bünzli.)
* More precise tests for whether types are 'passable'
* Compulsory names for structure and union fields (`*:*` and `+:+` are deprecated, but still supported for now.)
* [`UInt32.of_int32`][of_int32], [`UInt32.to_int32`][to_int32], [`UInt64.of_int64`][of_int64], and [`UInt64.to_int64`][to_int64] functions.
* Finalisers for ctypes-allocated memory.
* Add a [`string_opt`][string_opt] view
  (Patch by Rob Hoes.)
* Add the ['camlint'][camlint] basic type.
* Complex number support
* Abstract types [now have names][abstract].

[foreign]: http://ocamllabs.github.io/ocaml-ctypes/Foreign.html#VALforeign
[of_int32]: http://ocamllabs.github.io/ocaml-ctypes/Unsigned.Uint32.html#VALof_int32
[to_int32]: http://ocamllabs.github.io/ocaml-ctypes/Unsigned.Uint32.html#VALto_int32
[of_int64]: http://ocamllabs.github.io/ocaml-ctypes/Unsigned.Uint64.html#VALof_int64
[to_int64]: http://ocamllabs.github.io/ocaml-ctypes/Unsigned.Uint64.html#VALto_int64
[string_opt]: http://ocamllabs.github.io/ocaml-ctypes/Ctypes.html#VALstring_opt
[camlint]: http://ocamllabs.github.io/ocaml-ctypes/Ctypes.html#VALcamlint
[abstract]: http://ocamllabs.github.io/ocaml-ctypes/Ctypes.html#VALabstract
[coercion]: http://ocamllabs.github.io/ocaml-ctypes/Ctypes.html#VALcoerce


### ocaml-uri-v1.3.11: Add relative/relative parsing

Released on 2013-10-15 as [v1.3.11](https://github.com/mirage/ocaml-uri/releases/tag/v1.3.11). See <https://github.com/mirage/ocaml-uri> for full history.

* Add relative-relative URI resolution support.
* OCamldoc fixes.
* Add Travis continous build tests.


### ocaml-cstruct-v0.8.0: bug fixes, Travis and hexdump pretty printing

Released on 2013-10-14 as [v0.8.0](https://github.com/mirage/ocaml-cstruct/releases/tag/v0.8.0). See <https://github.com/mirage/ocaml-cstruct> for full history.

* Improved ocamldoc for BE/LE modules.
* Add Travis-CI test scripts and fix `test.sh` script compilation.
* Support int32/int64 constant values in cenum like `VAL = 0xffffffffl`, useful for 32-bit hosts.
* Check and raise error in case of negative offsets for blits (#4).
* Correctly preserve the sequence after a constant constructor is set during a `cenum` definition.
* Do not repeat the `sizeof_<field>` binding for every get/set field (should be no externally observable change).
* Add `Cstruct.hexdump_to_buffer` to make spooling hexdump output easier.
* Generate `hexdump_foo` and `hexdump_foo_to_buffer` prettyprinting functions for a `cstruct foo`.


### mirage-block-xen-0.2.4: Fix for unaligned reads

Released on 2013-10-13 as [0.2.4](https://github.com/mirage/mirage-block-xen/releases/tag/0.2.4). See <https://github.com/mirage/mirage-block-xen> for full history.

0.2.4 (13-Oct-2013)
* fix reading non-page aligned sectors


### ocaml-vchan-v0.9.3: Bug fix release 0.9.3

Released on 2013-10-09 as [v0.9.3](https://github.com/mirage/ocaml-vchan/releases/tag/v0.9.3). See <https://github.com/mirage/ocaml-vchan> for full history.

0.9.3 (2013-10-09):
* Fix an overflow in a client read from the vchan buffer.

0.9.2 (2013-10-02):
* Add Travis continuous integration scripts.
* Add explicit dependency on OCaml 4.00+

0.9.1 (2013-09-27):
* Remove 'blocking' parameter

0.9 (2013-08-23):
* Initial public release.


### mirage-platform-v0.9.7: Xen performance and stability improvements

Released on 2013-10-06 as [v0.9.7](https://github.com/mirage/mirage-platform/releases/tag/v0.9.7). See <https://github.com/mirage/mirage-platform> for full history.

* Add Travis continuous integration scripts.
* [xen] fix suspend/resume
* [xen] switch to interrupts (SCHEDOP_block) rather than polling (SCHEDOP_poll)
  to allow more than 128 event channels
* [xen] add Activations.after interface to help drivers avoid losing interrupts


### mirage-block-xen-0.2.3: Bugfix release

Released on 2013-10-05 as [0.2.3](https://github.com/mirage/mirage-block-xen/releases/tag/0.2.3). See <https://github.com/mirage/mirage-block-xen> for full history.

* testing via travis
* use new mirage-platform Activations.after interface

### ocaml-xenstore-1.2.5: Stable bugfix release

Released on 2013-10-04 as [1.2.5](https://github.com/mirage/ocaml-xenstore/releases/tag/1.2.5). See <https://github.com/mirage/ocaml-xenstore> for full history.

* Add Travis continuous integration scripts
* fix a spurious EQUOTA failure when processing transactions


### ocaml-vchan-0.9.2: Release 0.9.2

Released on 2013-10-02 as [0.9.2](https://github.com/mirage/ocaml-vchan/releases/tag/0.9.2). See <https://github.com/mirage/ocaml-vchan> for full history.

0.9.2 (2013-10-02):
* Add Travis continuous integration scripts.
* Add explicit dependency on OCaml 4.00+

0.9.1 (2013-09-27):
* Remove 'blocking' parameter

0.9 (2013-08-23):
* Initial public release.

### ocaml-tuntap-v0.7.0: Add FreeBSD support

Released on 2013-09-28 as [v0.7.0](https://github.com/mirage/ocaml-tuntap/releases/tag/v0.7.0). See <https://github.com/mirage/ocaml-tuntap> for full history.

* Add FreeBSD support.
* Add Travis continuous integration scripts.


### ocaml-cow-v0.7.0: Support XML base, and build improvements

Released on 2013-09-25 as [v0.7.0](https://github.com/mirage/ocaml-cow/releases/tag/v0.7.0). See <https://github.com/mirage/ocaml-cow> for full history.

* Add an OPAM script that installs the right dependencies.
* Make native dynlink optional if not supported by the toolchain.
* Add support for `<xml:base>` in Atom feeds.


### ocaml-uri-v1.3.10: Fix toplevel usage

Released on 2013-09-05 as [v1.3.10](https://github.com/mirage/ocaml-uri/releases/tag/v1.3.10). See <https://github.com/mirage/ocaml-uri> for full history.

* Rename `Install_printer` to `Uri_top` to prevent conflict with other libraries with similar name (#24).


### ocaml-uri-v1.3.9: Support OCaml 3.12.1 again

Released on 2013-08-30 as [v1.3.9](https://github.com/mirage/ocaml-uri/releases/tag/v1.3.9). See <https://github.com/mirage/ocaml-uri> for full history.

1.3.9 (2013-08-30):
* Add back support for OCaml 3.12.1 by fixing the compiler-libs linking.


### ocaml-dns-v0.7.0: Use Ipaddr and functional processor interfaces

Released on 2013-08-26 as [v0.7.0](https://github.com/mirage/ocaml-dns/releases/tag/v0.7.0). See <https://github.com/mirage/ocaml-dns> for full history.

* Add path argument to `Resolv_conf in Dns_resolver.config.
* `Dns_resolver.t` is now a record type rather than a first-class module.
* Fix `mldig` server and port options.
* Change `Zone.load_zone` to `Zone.load` and make it functional over `Loader.db`.
* Use `Ipaddr.V4.t` addresses in favor of Cstruct or Uri_IP representations.
* Fix `RRSIG` signed type to be of the answer rather than the question.
* Fix `ANY` queries.
* Add `Buf` to provide a nickname for `char Bigarray`s.
* Change `Packet.{parse,marshal}` to use Buf.t rather than exposing Cstruct.t
* Change `Packet.parse` to remove name map parameter
* Factor protocol modules into `Protocol` with default DNS implementations
* Add first-class `PROCESSOR` module to `Dns_server` for contextual
  protocol extensions
* Change `Dns_server.listen` to accept processor
* Rename `Dns_server.listen_with_zonebuf` and `Dns_server.listen_with_zonefile`
  to `Dns_server.serve_with_zonebuf` and `Dns_server.serve_with_zonefile` resp.
* Add `processor_of_process`, `process_of_zonebuf`,
  `eventual_process_of_zonefile`, and `serve_with_processor` to `Dns_server`
* Rename `Query.query_answer` to `Query.answer`
* Add `Query.response_of_answer` and `Query.answer_of_response`
* Move `Dns_resolver.build_query` to `Query.create`
* By default, DNS packet IDs are randomly generated with Random
* `Dns_resolver` now supports simultaneous resolver protocol requests
* Fix reversed multiple TXT parse bug
* Move DNSSEC implementation to <//github.com/dsheets/ocaml-dnssec>


### mirage-platform-v0.9.5: Regression test improvements 

Released on 2013-08-09 as [v0.9.5](https://github.com/mirage/mirage-platform/releases/tag/v0.9.5). See <https://github.com/mirage/mirage-platform> for full history.

* Add the `mir-rt` regression runner to `scripts/` (not installed).
* Unhook `mir-run` from the build, as Mirari replaces it.
* [xen] Port Netif to use the `Macaddr` module from `ocaml-ipaddr`.


### mirage-tcpip-v0.9.4: Switch to external Ipaddr library

Released on 2013-08-09 as [v0.9.4](https://github.com/mirage/mirage-tcpip/releases/tag/v0.9.4). See <https://github.com/mirage/mirage-tcpip> for full history.

* Use the `Ipaddr` external library and remove the homebrew
  equivalents in `Nettypes`.


### mirage-tcpip-v0.9.4: Switch to external Ipaddr library

Released on 2013-08-09 as [v0.9.4](https://github.com/mirage/mirage-tcpip/releases/tag/v0.9.4). See <https://github.com/mirage/mirage-tcpip> for full history.

* Use the `Ipaddr` external library and remove the homebrew
  equivalents in `Nettypes`.


### ocaml-cow-v0.6.2: Improve code highlighting and XML parsing

Released on 2013-07-30 as [v0.6.2](https://github.com/mirage/ocaml-cow/releases/tag/v0.6.2). See <https://github.com/mirage/ocaml-cow> for full history.

* Fix code highlighting of integer literals with underscores.
* Fix XML parsing and printing for fragments and full documents.
* Fix handling of whitespaces in antiquotation attributes.


### ocaml-pcap-0.3.3: Renamed to pcap-format

Released on 2013-07-25 as [0.3.3](https://github.com/mirage/ocaml-pcap/releases/tag/0.3.3). See <https://github.com/mirage/ocaml-pcap> for full history.

### xen-disk-1.0.2: Build dependency change only

Released on 2013-07-25 as [1.0.2](https://github.com/mirage/xen-disk/releases/tag/1.0.2). See <https://github.com/mirage/xen-disk> for full history.

vhd -> vhd-disk -> vhd-format

### mirage-tcpip-v0.9.3: Network manager interface cleanups

Released on 2013-07-18 as [v0.9.3](https://github.com/mirage/mirage-tcpip/releases/tag/v0.9.3). See <https://github.com/mirage/mirage-tcpip> for full history.

* Changes in module Manager: Removed some functions from the `.mli
  (plug/unplug) and added some modifications in the way the Manager
  interacts with the underlying module Netif. The Netif.create function
  does not take a callback anymore.

### mirage-tcpip-v0.9.3: Network manager interface cleanups

Released on 2013-07-18 as [v0.9.3](https://github.com/mirage/mirage-tcpip/releases/tag/v0.9.3). See <https://github.com/mirage/mirage-tcpip> for full history.

* Changes in module Manager: Removed some functions from the `.mli
  (plug/unplug) and added some modifications in the way the Manager
  interacts with the underlying module Netif. The Netif.create function
  does not take a callback anymore.

### mirage-platform-v0.9.3: Xen grant table bug fixes, and FreeBSD support

Released on 2013-07-18 as [v0.9.3](https://github.com/mirage/mirage-platform/releases/tag/v0.9.3). See <https://github.com/mirage/mirage-platform> for full history.

* [xen] Prevent spinning in `Activations.run` when a thread is blocked and then awakened.
* [xen] Gnt.grant_table_index is now an int, was an int32.
* [xen] Cleaned some C stubs files, mainly page_stubs.c
* [xen] Improved module Netif: The function create do not take a callback anymore, hidden some private function from the .mli.
* [unix] Add support for building and running on FreeBSD.

### mirage-platform-v0.9.2: Xen stability and interface improvements

Released on 2013-07-09 as [v0.9.2](https://github.com/mirage/mirage-platform/releases/tag/v0.9.2). See <https://github.com/mirage/mirage-platform> for full history.

* [xen] Add Netif test to wait for a fixed number of ring slots > 0
* [xen] Add Evtchn.close to Xen backend.
* [xen] Disable tree-loop-distribute-patterns to workaround crash with
  gcc-4.8.  Temporary fix until we isolate the bug.
* [xen] Improved the interface of Io_page, implement some missing bits
  in Gnt.
* [xen] Several modules now have an interface similar to the one in
  the libxc bindings for OCaml. This makes it possible to write one
  application that can be compiled for the UNIX or the Xen backend.


### mirage-tcpip-v0.9.2: Improve TCP state machine

Released on 2013-07-09 as [v0.9.2](https://github.com/mirage/mirage-tcpip/releases/tag/v0.9.2). See <https://github.com/mirage/mirage-tcpip> for full history.

* Improve TCP state machine for connection teardown.
* Limit fragment number to 8, and coalesce buffers if it goes higher.
* Adapt to mirage-platform-0.9.2 API changes.

### mirage-tcpip-v0.9.2: Improve TCP state machine

Released on 2013-07-09 as [v0.9.2](https://github.com/mirage/mirage-tcpip/releases/tag/v0.9.2). See <https://github.com/mirage/mirage-tcpip> for full history.

* Improve TCP state machine for connection teardown.
* Limit fragment number to 8, and coalesce buffers if it goes higher.
* Adapt to mirage-platform-0.9.2 API changes.

### ocaml-cow-0.6.1: Syntax highlighting and better XHTML output 

Released on 2013-07-03 as [0.6.1](https://github.com/mirage/ocaml-cow/releases/tag/0.6.1). See <https://github.com/mirage/ocaml-cow> for full history.

* Tweak CSS syntax highlighting of OCaml code to fit Anil's superior colour taste.
* Add a `Code.ocaml_fragment` to get just the syntax highlighted bits without the wrapper tags.
* Expose a `decl` option to make the `Xml.to_string` declaration prefix optional.
* Do not output a `<?xml` declaration in `Html.to_string`.


### ocaml-ctypes-ocaml-ctypes-0.1: ocaml-ctypes 0.1

Released on 2013-06-05 as [ocaml-ctypes-0.1](https://github.com/ocamllabs/ocaml-ctypes/releases/tag/ocaml-ctypes-0.1). See <https://github.com/ocamllabs/ocaml-ctypes> for full history.

Initial release.
<|MERGE_RESOLUTION|>--- conflicted
+++ resolved
@@ -1,59 +1,64 @@
-<<<<<<< HEAD
+### mirage-fs-unix-v1.1.2: Fix quadratic behavior
+
+Released on 2014-09-11 as [v1.1.2](https://github.com/mirage/mirage-fs-unix/releases/tag/v1.1.2). See <https://github.com/mirage/mirage-fs-unix> for full history.
+
+* Fix quadratic behavior (#5)
+
 ### ocaml-dns-v0.10.0: Mirage DNS resolver support and more examples
 
 Released on 2014-08-28 as [v0.10.0](https://github.com/mirage/ocaml-dns/releases/tag/v0.10.0). See <https://github.com/mirage/ocaml-dns> for full history.
 
-* Add `Dns_resolver_mirage` module for making stub resolution requests
-  using the Mirage module types.
-* `Dns.Resolvconf` parses `/etc/resolv.conf` entries using `Ipaddr.t`
-  instead of `string` values now.
-* Adapt `Dns_resolver` and `Dns_resolver_unix` to use `Ipaddr.t` more.
-* Improve `mldig` to use `Ipaddr` more and add more RR printing to
-  match the conventional `dig` tool behaviour.
-* Expose `Dns.Packet.Not_implemented` exception rather than a pattern
-  match failure.
-* Depend on external `Base64` package instead of bundling one inside
-  the `Dns` packed module.
-* Add a local `opam` file for easier pinning.
-* Add an `examples/` directory with a DNS forwarder sample (#21).
+* Add `Dns_resolver_mirage` module for making stub resolution requests
+  using the Mirage module types.
+* `Dns.Resolvconf` parses `/etc/resolv.conf` entries using `Ipaddr.t`
+  instead of `string` values now.
+* Adapt `Dns_resolver` and `Dns_resolver_unix` to use `Ipaddr.t` more.
+* Improve `mldig` to use `Ipaddr` more and add more RR printing to
+  match the conventional `dig` tool behaviour.
+* Expose `Dns.Packet.Not_implemented` exception rather than a pattern
+  match failure.
+* Depend on external `Base64` package instead of bundling one inside
+  the `Dns` packed module.
+* Add a local `opam` file for easier pinning.
+* Add an `examples/` directory with a DNS forwarder sample (#21).
 
 
 ### ocaml-cow-v1.0.0: First stable release
 
 Released on 2014-08-26 as [v1.0.0](https://github.com/mirage/ocaml-cow/releases/tag/v1.0.0). See <https://github.com/mirage/ocaml-cow> for full history.
 
-* Fix OCaml 4.02 compatibility by not exposing a `Location` module
-  in syntax extensions to avoid a namespace clash. We now rename them
-  to `Xml_location` and `Css_location` and pack those instead.
-* Fix BSD compatibility using `$(MAKE)` instead of `make` (since the
-  GNU make binary is actually `gmake` on Free/Net/OpenBSD).
-* Reduce the verbosity of the build by default.
-* Travis: Add OCaml 4.02 and OPAM 1.2.0 tests
+* Fix OCaml 4.02 compatibility by not exposing a `Location` module
+  in syntax extensions to avoid a namespace clash. We now rename them
+  to `Xml_location` and `Css_location` and pack those instead.
+* Fix BSD compatibility using `$(MAKE)` instead of `make` (since the
+  GNU make binary is actually `gmake` on Free/Net/OpenBSD).
+* Reduce the verbosity of the build by default.
+* Travis: Add OCaml 4.02 and OPAM 1.2.0 tests
 
 
 ### ocaml-uri-v1.7.2: Functional mutator bug fixes
 
 Released on 2014-08-10 as [v1.7.2](https://github.com/mirage/ocaml-uri/releases/tag/v1.7.2). See <https://github.com/mirage/ocaml-uri> for full history.
 
-* Fix empty-but-existing query ("?") parsing bug
-* Fix `with_userinfo` against hostless URI representation bug
-* Fix `with_port` against hostless URI representation bug
-* Fix `with_path` with relative path against hosted URI representation bug (#51)
-* Fix `make` without host but with userinfo or port representation bug
-* Fix `make` with host, userinfo, or port and relative path representation bug
-
+* Fix empty-but-existing query ("?") parsing bug
+* Fix `with_userinfo` against hostless URI representation bug
+* Fix `with_port` against hostless URI representation bug
+* Fix `with_path` with relative path against hosted URI representation bug (#51)
+* Fix `make` without host but with userinfo or port representation bug
+* Fix `make` with host, userinfo, or port and relative path representation bug
+
 In sum, the library will now try to guide the user to using an abstract value that is actually serializable.
 
 ### ocaml-cstruct-v1.4.0: Comprehensive bounds checking for all operations
 
 Released on 2014-08-10 as [v1.4.0](https://github.com/mirage/ocaml-cstruct/releases/tag/v1.4.0). See <https://github.com/mirage/ocaml-cstruct> for full history.
 
-Comprehensive addition of bounds checking to all cstruct operations (from @pqwy in #33).  The major API-facing changes are:
-* Disallow negative indexing with all cstruct accessors.
-* Disallow negative `sub` and `shift` operations.
-* Make sure `of_bigarray` cannot create invalid `cstruct` values.
-
-This may break some older `cstruct` consumers that assumed that negative shifts were allowed, and so the version has been bumped to 1.4.0.
+Comprehensive addition of bounds checking to all cstruct operations (from @pqwy in #33).  The major API-facing changes are:
+* Disallow negative indexing with all cstruct accessors.
+* Disallow negative `sub` and `shift` operations.
+* Make sure `of_bigarray` cannot create invalid `cstruct` values.
+
+This may break some older `cstruct` consumers that assumed that negative shifts were allowed, and so the version has been bumped to 1.4.0.
 
 
 ### ocaml-cow-v0.10.1: Xml.of_string "" bugfix release
@@ -66,27 +71,27 @@
 
 Released on 2014-08-10 as [v0.8.6](https://github.com/avsm/ocaml-github/releases/tag/v0.8.6). See <https://github.com/avsm/ocaml-github> for full history.
 
-* Fix `pull_action_type` `synchronize` tag typo (#33 from Philipp Gesang).
-* Add a `git create-release` to create a GitHub release, including binary assets
-  (#32 from Markus Mottl).
+* Fix `pull_action_type` `synchronize` tag typo (#33 from Philipp Gesang).
+* Add a `git create-release` to create a GitHub release, including binary assets
+  (#32 from Markus Mottl).
 
 
 ### mirage-net-xen-v1.1.3: Restore parallel writes to net ring
 
 Released on 2014-08-08 as [v1.1.3](https://github.com/mirage/mirage-net-xen/releases/tag/v1.1.3). See <https://github.com/mirage/mirage-net-xen> for full history.
 
-Revert the serialization in 1.1.2 as Xen/ARM (4.5 and backport to 4.4) has been fixed to support granting the same page multiple times. Backport is in https://github.com/mirage/xen-arm-builder.
+Revert the serialization in 1.1.2 as Xen/ARM (4.5 and backport to 4.4) has been fixed to support granting the same page multiple times. Backport is in https://github.com/mirage/xen-arm-builder.
 
 
 ### ocaml-ctypes-0.3.3: ocaml-ctypes 0.3.3
 
 Released on 2014-08-01 as [0.3.3](https://github.com/ocamllabs/ocaml-ctypes/releases/tag/0.3.3). See <https://github.com/ocamllabs/ocaml-ctypes> for full history.
 
-## What's new in ocaml-ctypes 0.3.3
-
-### Bug fixes
-
-* Fix a bug (#165) causing pointer offsets to be lost when passing pointers to generated stubs.  
+## What's new in ocaml-ctypes 0.3.3
+
+### Bug fixes
+
+* Fix a bug (#165) causing pointer offsets to be lost when passing pointers to generated stubs.  
   Thanks to David Kaloper (@pqwy) for reporting and fixing the bug.
 
 ### ocaml-dns-v0.9.1: Fix file descriptor leak in resolver
@@ -99,11 +104,9 @@
 
 Released on 2014-07-23 as [v1.1.2](https://github.com/mirage/mirage-net-xen/releases/tag/v1.1.2). See <https://github.com/mirage/mirage-net-xen> for full history.
 
-Wait for packets to be processed by the backend before returning from a `writev` call. Without this, the caller has no way to know when it's safe to reuse the buffer (#11).
-
-
-=======
->>>>>>> e02ff0bc
+Wait for packets to be processed by the backend before returning from a `writev` call. Without this, the caller has no way to know when it's safe to reuse the buffer (#11).
+
+
 ### mirage-fs-unix-v1.1.1: Implement POSIX root directory semantics
 
 Released on 2014-07-21 as [v1.1.1](https://github.com/mirage/mirage-fs-unix/releases/tag/v1.1.1). See <https://github.com/mirage/mirage-fs-unix> for full history.
@@ -114,27 +117,27 @@
 
 Released on 2014-07-20 as [v1.1.6](https://github.com/mirage/mirage-tcpip/releases/tag/v1.1.6). See <https://github.com/mirage/mirage-tcpip> for full history.
 
-* Quieten down the stack logging rate by not announcing IPv6 packet discards.
-* Raise exception `Bad_option` for unparseable or invalid TCPv4 options (#57).
-* Fix linking error with module `Tcp_checksum` by lifting it into top library (#60).
-* Add `opam` file to permit easier local pinning, and fix Travis to use this.
+* Quieten down the stack logging rate by not announcing IPv6 packet discards.
+* Raise exception `Bad_option` for unparseable or invalid TCPv4 options (#57).
+* Fix linking error with module `Tcp_checksum` by lifting it into top library (#60).
+* Add `opam` file to permit easier local pinning, and fix Travis to use this.
 
 
 ### mirage-tcpip-v1.1.6: More robust TCP options parsing
 
 Released on 2014-07-20 as [v1.1.6](https://github.com/mirage/mirage-tcpip/releases/tag/v1.1.6). See <https://github.com/mirage/mirage-tcpip> for full history.
 
-* Quieten down the stack logging rate by not announcing IPv6 packet discards.
-* Raise exception `Bad_option` for unparseable or invalid TCPv4 options (#57).
-* Fix linking error with module `Tcp_checksum` by lifting it into top library (#60).
-* Add `opam` file to permit easier local pinning, and fix Travis to use this.
+* Quieten down the stack logging rate by not announcing IPv6 packet discards.
+* Raise exception `Bad_option` for unparseable or invalid TCPv4 options (#57).
+* Fix linking error with module `Tcp_checksum` by lifting it into top library (#60).
+* Add `opam` file to permit easier local pinning, and fix Travis to use this.
 
 
 ### ocaml-vchan-v1.0.0: Stable release
 
 Released on 2014-07-16 as [v1.0.0](https://github.com/mirage/ocaml-vchan/releases/tag/v1.0.0). See <https://github.com/mirage/ocaml-vchan> for full history.
 
-* test VM: uses the V1_LWT.FLOW signature
+* test VM: uses the V1_LWT.FLOW signature
 
 
 ### shared-memory-ring-1.1.0: Interface now supports xenstore ring reconnection
@@ -153,148 +156,148 @@
 
 Released on 2014-07-10 as [v1.3.1](https://github.com/mirage/ocaml-cstruct/releases/tag/v1.3.1). See <https://github.com/mirage/ocaml-cstruct> for full history.
 
-Also bounds test single-byte operations on views (#31 via @pqwy).
+Also bounds test single-byte operations on views (#31 via @pqwy).
 
 
 ### mirage-v1.2.0: Simpler configuration and Entropy interface
 
 Released on 2014-07-07 as [v1.2.0](https://github.com/mirage/mirage/releases/tag/v1.2.0). See <https://github.com/mirage/mirage> for full history.
 
-The Mirage frontend tool now generates a Makefile with a `make depend`
-target, instead of directly invoking OPAM as part of `mirage configure`.
-This greatly improves usability on slow platforms such as ARM, since the
-output of OPAM as it builds can be inspected more easily.  Users will now
-need to run `make depend` to ensure they have the latest package set,
-before building their unikernel with `make` as normal.
-
-* Improve format of generated Makefile, and also colours in terminal output.
-* Add `make depend` target to generated Makefile.
-* Set `OPAMVERBOSE` and `OPAMYES` in the Makefile, which can be overridden.
-* Add an `ENTROPY` device type for strong random sources (#256).
+The Mirage frontend tool now generates a Makefile with a `make depend`
+target, instead of directly invoking OPAM as part of `mirage configure`.
+This greatly improves usability on slow platforms such as ARM, since the
+output of OPAM as it builds can be inspected more easily.  Users will now
+need to run `make depend` to ensure they have the latest package set,
+before building their unikernel with `make` as normal.
+
+* Improve format of generated Makefile, and also colours in terminal output.
+* Add `make depend` target to generated Makefile.
+* Set `OPAMVERBOSE` and `OPAMYES` in the Makefile, which can be overridden.
+* Add an `ENTROPY` device type for strong random sources (#256).
 
 
 ### ocaml-cstruct-v1.3.0: Sexp converters for Cstruct and improved bounds checking
 
 Released on 2014-07-05 as [v1.3.0](https://github.com/mirage/ocaml-cstruct/releases/tag/v1.3.0). See <https://github.com/mirage/ocaml-cstruct> for full history.
 
-* Add bounds checks for `Cstruct.BE/LE` functions that violate a view.
-  Previously, only bounds errors on the underlying buffers would raise.
-  Bug #25, reported by Mindy Preston in mirage/mirage-tcpip#56.
-* Add 'Lwt_cstruct.complete' to ensure that `read`/`write` operatiosn
-  run to completion.
-* Add `Sexplib` conversion functions to `Cstruct.t` values (#27 #22).
+* Add bounds checks for `Cstruct.BE/LE` functions that violate a view.
+  Previously, only bounds errors on the underlying buffers would raise.
+  Bug #25, reported by Mindy Preston in mirage/mirage-tcpip#56.
+* Add 'Lwt_cstruct.complete' to ensure that `read`/`write` operatiosn
+  run to completion.
+* Add `Sexplib` conversion functions to `Cstruct.t` values (#27 #22).
 
 
 ### ocaml-uri-v1.7.1: Add support for IPv6 literals with zones
 
 Released on 2014-07-05 as [v1.7.1](https://github.com/mirage/ocaml-uri/releases/tag/v1.7.1). See <https://github.com/mirage/ocaml-uri> for full history.
 
-Add RFC6874 compliance for IPv6 literals with zones (#48 by @vbmithr).
+Add RFC6874 compliance for IPv6 literals with zones (#48 by @vbmithr).
 
 
 ### ocaml-ctypes-0.3.2: ocaml-ctypes 0.3.2
 
 Released on 2014-07-04 as [0.3.2](https://github.com/ocamllabs/ocaml-ctypes/releases/tag/0.3.2). See <https://github.com/ocamllabs/ocaml-ctypes> for full history.
 
-## What's new in ocaml-ctypes 0.3.2
-
-### Bug fixes
-
-* Add the missing `bytes` dependency to the META file.
+## What's new in ocaml-ctypes 0.3.2
+
+### Bug fixes
+
+* Add the missing `bytes` dependency to the META file.
 
 
 ### ocaml-ctypes-0.3.1: ocaml-ctypes 0.3.1
 
 Released on 2014-07-03 as [0.3.1](https://github.com/ocamllabs/ocaml-ctypes/releases/tag/0.3.1). See <https://github.com/ocamllabs/ocaml-ctypes> for full history.
 
-### What's new in ocaml-ctypes 0.3.1
-
-Thanks to Peter Zotov (@whitequark) and Maverick Woo (@maverickwoo) for contributions to this release.
-
-#### New features
-
-* Support for passing 'bytes' values directly to C (Patch by Peter Zotov)
-
-#### Bug fixes
-
-* Fix a bug in ctypes_call (issue #158)
+### What's new in ocaml-ctypes 0.3.1
+
+Thanks to Peter Zotov (@whitequark) and Maverick Woo (@maverickwoo) for contributions to this release.
+
+#### New features
+
+* Support for passing 'bytes' values directly to C (Patch by Peter Zotov)
+
+#### Bug fixes
+
+* Fix a bug in ctypes_call (issue #158)
 * Safely remove file generated during configuration (Patch by Maverick Woo)
 
 ### mirage-tcpip-v1.1.5: Stability fixes to TCPv4 and DHCP handling
 
 Released on 2014-07-01 as [v1.1.5](https://github.com/mirage/mirage-tcpip/releases/tag/v1.1.5). See <https://github.com/mirage/mirage-tcpip> for full history.
 
-* Ensure that DHCP completes before the application is started, so that
-  unikernels that establish outgoing connections can do so without a race.
-  (fix from Mindy Preston in #53, followup in #55)
-* Add `echo`, `chargen` and `discard` services into the `examples/`
-  directory. (from Mindy Preston in #52).
-* [tcp] Fully process the last `ACK` in a 3-way handshake for server connections.
-  This ensures that a `FIN` is correctly transmitted upon application-initiated
-  connection close. (fix from Mindy Preston in #51).
-
+* Ensure that DHCP completes before the application is started, so that
+  unikernels that establish outgoing connections can do so without a race.
+  (fix from Mindy Preston in #53, followup in #55)
+* Add `echo`, `chargen` and `discard` services into the `examples/`
+  directory. (from Mindy Preston in #52).
+* [tcp] Fully process the last `ACK` in a 3-way handshake for server connections.
+  This ensures that a `FIN` is correctly transmitted upon application-initiated
+  connection close. (fix from Mindy Preston in #51).
+
 
 
 ### mirage-tcpip-v1.1.5: Stability fixes to TCPv4 and DHCP handling
 
 Released on 2014-07-01 as [v1.1.5](https://github.com/mirage/mirage-tcpip/releases/tag/v1.1.5). See <https://github.com/mirage/mirage-tcpip> for full history.
 
-* Ensure that DHCP completes before the application is started, so that
-  unikernels that establish outgoing connections can do so without a race.
-  (fix from Mindy Preston in #53, followup in #55)
-* Add `echo`, `chargen` and `discard` services into the `examples/`
-  directory. (from Mindy Preston in #52).
-* [tcp] Fully process the last `ACK` in a 3-way handshake for server connections.
-  This ensures that a `FIN` is correctly transmitted upon application-initiated
-  connection close. (fix from Mindy Preston in #51).
-
+* Ensure that DHCP completes before the application is started, so that
+  unikernels that establish outgoing connections can do so without a race.
+  (fix from Mindy Preston in #53, followup in #55)
+* Add `echo`, `chargen` and `discard` services into the `examples/`
+  directory. (from Mindy Preston in #52).
+* [tcp] Fully process the last `ACK` in a 3-way handshake for server connections.
+  This ensures that a `FIN` is correctly transmitted upon application-initiated
+  connection close. (fix from Mindy Preston in #51).
+
 
 
 ### irmin-0.8.3: Improve View.merge_path + dump graphs improvement
 
 Released on 2014-06-25 as [0.8.3](https://github.com/mirage/irmin/releases/tag/0.8.3). See <https://github.com/mirage/irmin> for full history.
 
-* Support backend specific protocols for push/pull
-* The Irmin Git backend can now sync with remote Git repositories
-* Simplify the organisation of the libraries: irmin, irmin.backend,
-  irmin.server and irmin.unix (check how the example are compiled)
-* Small refactoring to ease the use of the API. Now use `open Irmin_unix`
-  at the top of your file and use less functor in your code (again,
+* Support backend specific protocols for push/pull
+* The Irmin Git backend can now sync with remote Git repositories
+* Simplify the organisation of the libraries: irmin, irmin.backend,
+  irmin.server and irmin.unix (check how the example are compiled)
+* Small refactoring to ease the use of the API. Now use `open Irmin_unix`
+  at the top of your file and use less functor in your code (again,
   check the examples)
 
 ### ocaml-vchan-v0.9.7: The Mirage FLOW release
 
 Released on 2014-06-18 as [v0.9.7](https://github.com/mirage/ocaml-vchan/releases/tag/v0.9.7). See <https://github.com/mirage/ocaml-vchan> for full history.
 
-* cli: server: choose a sensible default xenstore path
-* cli: server: set the xenstore permissions correctly
-* cli: client: don't assume we have perms to read the directory
+* cli: server: choose a sensible default xenstore path
+* cli: server: set the xenstore permissions correctly
+* cli: client: don't assume we have perms to read the directory
 * Implement Mirage V1_LWT.FLOW signature
 
 ### ocaml-dns-v0.9.0: Fixes for Xen/Mirage backend
 
 Released on 2014-06-17 as [v0.9.0](https://github.com/mirage/ocaml-dns/releases/tag/v0.9.0). See <https://github.com/mirage/ocaml-dns> for full history.
 
-* Ensure that all `Dns.Buf.t` buffers are page-aligned, via `Io_page`.
-* Remove a Unix dependency that snuck into the `Dns_resolver` portable core, by adding a timeout argument to the `commfn` type.
-* Improve ocamldoc in `Dns_resolver_unix`.
+* Ensure that all `Dns.Buf.t` buffers are page-aligned, via `Io_page`.
+* Remove a Unix dependency that snuck into the `Dns_resolver` portable core, by adding a timeout argument to the `commfn` type.
+* Improve ocamldoc in `Dns_resolver_unix`.
 
 
 ### ocaml-xenstore-clients-0.9.4: Now supports XENSTORED_PATH and the xenbus device
 
 Released on 2014-06-16 as [0.9.4](https://github.com/djs55/ocaml-xenstore-clients/releases/tag/0.9.4). See <https://github.com/djs55/ocaml-xenstore-clients> for full history.
 
-0.9.4 (16-Jun-2014):
-* use the xenbus device if the Unix domain socket isn't available
+0.9.4 (16-Jun-2014):
+* use the xenbus device if the Unix domain socket isn't available
 * respect the XENSTORED_PATH environment variable
 
 ### ocaml-uri-v1.7.0: Expose known services via values in Uri_services
 
 Released on 2014-06-16 as [v1.7.0](https://github.com/mirage/ocaml-uri/releases/tag/v1.7.0). See <https://github.com/mirage/ocaml-uri> for full history.
 
-Expose the list of known services in the `Uri_services` and `Uri_services_full` modules via new functions that list TCP, UDP and an association list of both.
-
-This permits libraries to fold over the list of services in their own uses.
+Expose the list of known services in the `Uri_services` and `Uri_services_full` modules via new functions that list TCP, UDP and an association list of both.
+
+This permits libraries to fold over the list of services in their own uses.
 
 
 ### ocaml-lazy-trie-1.1.0: sexplib
@@ -313,42 +316,42 @@
 
 Released on 2014-06-15 as [1.1.3](https://github.com/mirage/mirage/releases/tag/1.1.3). See <https://github.com/mirage/mirage> for full history.
 
-* Build OPAM packages in verbose mode by default.
-* [types] Add FLOW based on TCPV4
+* Build OPAM packages in verbose mode by default.
+* [types] Add FLOW based on TCPV4
 * travis: build mirage-types from here, rather than 1.1.0
 
 ### ocaml-vchan-v0.9.5: Build Unix CLI by default
 
 Released on 2014-06-14 as [v0.9.5](https://github.com/mirage/ocaml-vchan/releases/tag/v0.9.5). See <https://github.com/mirage/ocaml-vchan> for full history.
 
-0.9.5 (2014-06-14)
-* build the CLI by default
-
-0.9.4 (2014-04-29):
+0.9.5 (2014-06-14)
+* build the CLI by default
+
+0.9.4 (2014-04-29):
 * Update to mirage-1.1.0.
 
 ### irmin-0.8.2: Support backend-specific push/pull protocols
 
 Released on 2014-06-11 as [0.8.2](https://github.com/mirage/irmin/releases/tag/0.8.2). See <https://github.com/mirage/irmin> for full history.
 
-* Support backend specific protocols for push/pull
-* The Irmin Git backend can now sync with remote Git repositories
-* Simplify the organisation of the libraries: irmin, irmin.backend,
-  irmin.server and irmin.unix (check how the example are compiled)
-* Small refactoring to ease the use of the API. Now use `open Irmin_unix`
-  at the top of your file and use less functor in your code (again,
+* Support backend specific protocols for push/pull
+* The Irmin Git backend can now sync with remote Git repositories
+* Simplify the organisation of the libraries: irmin, irmin.backend,
+  irmin.server and irmin.unix (check how the example are compiled)
+* Small refactoring to ease the use of the API. Now use `open Irmin_unix`
+  at the top of your file and use less functor in your code (again,
   check the examples)
 
 ### ocaml-git-1.2.0: Compatibility with the Mirage's V1_LWT.FS signature
 
 Released on 2014-06-09 as [1.2.0](https://github.com/mirage/ocaml-git/releases/tag/1.2.0). See <https://github.com/mirage/ocaml-git> for full history.
 
-* Can consume Mirage's V1_LWT.FS signature to generate a
-  persistent store. This allows to store Git repos directly
-  inside raw block devices (no need of filesystem anymore).
-* Minor API refactoring to abstract the unix layer cleanly
-* Expose a filesystem functor to create filesystem backends
-  independent of unix
+* Can consume Mirage's V1_LWT.FS signature to generate a
+  persistent store. This allows to store Git repos directly
+  inside raw block devices (no need of filesystem anymore).
+* Minor API refactoring to abstract the unix layer cleanly
+* Expose a filesystem functor to create filesystem backends
+  independent of unix
 * Simplify the ocamlfind packages: there's only git and git.unix
 
 ### mirage-fs-unix-v1.1.0: Add FS_unix (loopback implementation of V1_LWT.FS)
@@ -359,79 +362,79 @@
 
 Released on 2014-06-08 as [v1.2.0](https://github.com/mirage/ocaml-cstruct/releases/tag/v1.2.0). See <https://github.com/mirage/ocaml-cstruct> for full history.
 
-Add a `sexp` optional decorator to `cenum` to output the values as s-expressions.
-This is compatible with the `sexplib` convention.  The syntax is;
-
-```
-cenum foo64 {
-  ONE64;
-  TWO64;
-  THREE64
-} as uint64_t(sexp)
-```
-
-And `sexp_of_foo64` and `foo64_of_sexp` functions will also be available.
-The representation of the Sexp is the string representation of the enum.
+Add a `sexp` optional decorator to `cenum` to output the values as s-expressions.
+This is compatible with the `sexplib` convention.  The syntax is;
+
+```
+cenum foo64 {
+  ONE64;
+  TWO64;
+  THREE64
+} as uint64_t(sexp)
+```
+
+And `sexp_of_foo64` and `foo64_of_sexp` functions will also be available.
+The representation of the Sexp is the string representation of the enum.
 
 
 ### irmin-0.8.1: Javascript graphs & fix IrminMemory.create to create a shared store
 
 Released on 2014-06-02 as [0.8.1](https://github.com/mirage/irmin/releases/tag/0.8.1). See <https://github.com/mirage/irmin> for full history.
 
-* Fix the behavior of `IrminMemory.Make` to return an hanlder to a
-  shared datastore instead of creating a fresh one. Add
-  `IrminMemory.Fresh` to return a fresh in-memory datastore maker.
-* The HTTP server now outputs some nice graph (using dagre-d3). Don't
-  expect to display very large graphs
-* More friendly tag names in the Git backend (no need to prefix
-  everything by `refs/heads/` anymore)
+* Fix the behavior of `IrminMemory.Make` to return an hanlder to a
+  shared datastore instead of creating a fresh one. Add
+  `IrminMemory.Fresh` to return a fresh in-memory datastore maker.
+* The HTTP server now outputs some nice graph (using dagre-d3). Don't
+  expect to display very large graphs
+* More friendly tag names in the Git backend (no need to prefix
+  everything by `refs/heads/` anymore)
 * Partial support for recursive stores (WIP)
 
 ### ocaml-git-1.1.0: Basic push support (unix only for now on)
 
 Released on 2014-06-02 as [1.1.0](https://github.com/mirage/ocaml-git/releases/tag/1.1.0). See <https://github.com/mirage/ocaml-git> for full history.
 
-* Support for push (not optimized at all)
-* Fix the generation of `.dot` file representing the Git repo
-* Fix serialization of executable files in the cache
-* Fix reading the total number of keys in a pack index file
-* Use `ocaml-conduit` to set-up connections with remote repositories
-* USe `ocaml-uri` to specify Git Remote Identifiers
+* Support for push (not optimized at all)
+* Fix the generation of `.dot` file representing the Git repo
+* Fix serialization of executable files in the cache
+* Fix reading the total number of keys in a pack index file
+* Use `ocaml-conduit` to set-up connections with remote repositories
+* USe `ocaml-uri` to specify Git Remote Identifiers
 
 
 ### mirage-net-unix-v1.1.1: Improved error messages
 
 Released on 2014-05-30 as [v1.1.1](https://github.com/mirage/mirage-net-unix/releases/tag/v1.1.1). See <https://github.com/mirage/mirage-net-unix> for full history.
 
-* Improve error message for permission denied (#6).
-* Fix the order of linking to ensure `io-page.unix` comes first.
-  This works around a linking hack to ensure the C symbols load.
+* Improve error message for permission denied (#6).
+* Fix the order of linking to ensure `io-page.unix` comes first.
+  This works around a linking hack to ensure the C symbols load.
 
 
 ### irmin-0.8.0: Cleaner external API
 
 Released on 2014-05-27 as [0.8.0](https://github.com/mirage/irmin/releases/tag/0.8.0). See <https://github.com/mirage/irmin> for full history.
 
-* Spring clean-ups in the API. Separation in IrminBranch for
-  fork/join operations, IrminSnapshot for snapshot/revert
-  operations and IrminDump for import/export operations.
-  The later two implementation can be derived automaticaly
-  from a base IrminBranch implementation. The update and merge
-  operations are supported on each backend
-* IrminGit does not depend on unix anymore and can thus be
-  compile to javascript or xen with mirage
-* No need to have bin_io converter for contents anymore
-* No need to have JSON converter for contents anymore
-* No more IrminDispatch
-* Add an optional branch argument to Irmin.create to use
-  an already existing branch
+* Spring clean-ups in the API. Separation in IrminBranch for
+  fork/join operations, IrminSnapshot for snapshot/revert
+  operations and IrminDump for import/export operations.
+  The later two implementation can be derived automaticaly
+  from a base IrminBranch implementation. The update and merge
+  operations are supported on each backend
+* IrminGit does not depend on unix anymore and can thus be
+  compile to javascript or xen with mirage
+* No need to have bin_io converter for contents anymore
+* No need to have JSON converter for contents anymore
+* No more IrminDispatch
+* Add an optional branch argument to Irmin.create to use
+  an already existing branch
 * Fix order of arguments in Irmin.merge
 
 ### mirage-net-xen-v1.1.1: Better bounds checking for oversized frames
 
 Released on 2014-05-27 as [v1.1.1](https://github.com/mirage/mirage-net-xen/releases/tag/v1.1.1). See <https://github.com/mirage/mirage-net-xen> for full history.
 
-Do not send oversized frames to the backend Netfront (#9 from Edwin Torok).
+Do not send oversized frames to the backend Netfront (#9 from Edwin Torok).
 
 
 ### ocaml-ctypes-ocaml-ctypes-0.3: ocaml-ctypes 0.3
@@ -444,53 +447,53 @@
 
 Released on 2014-05-22 as [0.3](https://github.com/ocamllabs/ocaml-ctypes/releases/tag/0.3). See <https://github.com/ocamllabs/ocaml-ctypes> for full history.
 
-### What's new in ocaml-ctypes 0.3
-
-Thanks to Peter Zotov (@whitequark), David Sheets (@dsheets), Mike McClurg (@mcclurmc) and Anil Madhavapeddy (@avsm) for contributions to this release.
-
-#### Major features
-
-##### Support for passing OCaml strings directly to C
-(Patch by Peter Zotov.)
-
-The implications are discussed [in the FAQ][strings_faq].
-
-[strings_faq]: https://github.com/ocamllabs/ocaml-ctypes/wiki/FAQ#strings
-
-##### Support for generating C stubs from names and type declarations.
-There are various examples available of packages which use stub support: see the [fts example][fts-example] in the distribution (which uses a custom Makefile), [this fork of async_ssl][async_ssl] (which uses OCamlMakefile), and [the cstubs branch of ocaml-lz4][ocaml-lz4] (which uses oasis and ocamlbuild).
-
-[fts-example]: https://github.com/ocamllabs/ocaml-ctypes/tree/master/examples/fts/stub-generation
-[async_ssl]: https://github.com/yallop/async_ssl/tree/stub-generation
-[ocaml-lz4]: https://github.com/whitequark/ocaml-lz4/tree/cstubs
-
-##### Support for turning OCaml modules into C libraries.
-See the [ocaml-ctypes-inverted-stubs-example][inverted-stubs-example] repository for a sample project which exposes a part of [Xmlm][xmlm]'s API to C.
-
-[inverted-stubs-example]: https://github.com/yallop/ocaml-ctypes-inverted-stubs-example/ 
-[xmlm]: http://erratique.ch/software/xmlm
-
-
-#### Other features
-
-* Add a function [`string_from_ptr`][string_from_ptr] for creating a string from an address and length.
-* Generate [codes for libffi ABI specifications][libffi_abi].
-* Support for passing complex numbers to C using the stub generation backend.
-* Add [`raw_address_of_ptr`][raw_address_of_ptr], an inverse of [`ptr_of_raw_address`][ptr_of_raw_address].
-* Add a function [`typ_of_bigarray_kind`][typ_of_bigarray_kind] for converting `Bigarray.kind` values to `Ctypes.typ` values.
-* Improved [coercion][coercion] support
-
-[typ_of_bigarray_kind]: http://ocamllabs.github.io/ocaml-ctypes/Ctypes.html#VALtyp_of_bigarray_kind
-[string_from_ptr]: http://ocamllabs.github.io/ocaml-ctypes/Ctypes.html#VALstring_from_ptr
-[raw_address_of_ptr]: http://ocamllabs.github.io/ocaml-ctypes/Ctypes.html#VALraw_address_of_ptr
-[ptr_of_raw_address]: http://ocamllabs.github.io/ocaml-ctypes/Ctypes.html#VALptr_of_raw_address
-[CArray]: http://ocamllabs.github.io/ocaml-ctypes/Ctypes.Array.html
-[libffi_abi]: http://ocamllabs.github.io/ocaml-ctypes/Libffi_abi.html
-[coercion]: http://ocamllabs.github.io/ocaml-ctypes/Ctypes.html#VALcoerce
-
-
-#### Backwards incompatibilities
-`Array` has been renamed to [`CArray`][CArray].
+### What's new in ocaml-ctypes 0.3
+
+Thanks to Peter Zotov (@whitequark), David Sheets (@dsheets), Mike McClurg (@mcclurmc) and Anil Madhavapeddy (@avsm) for contributions to this release.
+
+#### Major features
+
+##### Support for passing OCaml strings directly to C
+(Patch by Peter Zotov.)
+
+The implications are discussed [in the FAQ][strings_faq].
+
+[strings_faq]: https://github.com/ocamllabs/ocaml-ctypes/wiki/FAQ#strings
+
+##### Support for generating C stubs from names and type declarations.
+There are various examples available of packages which use stub support: see the [fts example][fts-example] in the distribution (which uses a custom Makefile), [this fork of async_ssl][async_ssl] (which uses OCamlMakefile), and [the cstubs branch of ocaml-lz4][ocaml-lz4] (which uses oasis and ocamlbuild).
+
+[fts-example]: https://github.com/ocamllabs/ocaml-ctypes/tree/master/examples/fts/stub-generation
+[async_ssl]: https://github.com/yallop/async_ssl/tree/stub-generation
+[ocaml-lz4]: https://github.com/whitequark/ocaml-lz4/tree/cstubs
+
+##### Support for turning OCaml modules into C libraries.
+See the [ocaml-ctypes-inverted-stubs-example][inverted-stubs-example] repository for a sample project which exposes a part of [Xmlm][xmlm]'s API to C.
+
+[inverted-stubs-example]: https://github.com/yallop/ocaml-ctypes-inverted-stubs-example/ 
+[xmlm]: http://erratique.ch/software/xmlm
+
+
+#### Other features
+
+* Add a function [`string_from_ptr`][string_from_ptr] for creating a string from an address and length.
+* Generate [codes for libffi ABI specifications][libffi_abi].
+* Support for passing complex numbers to C using the stub generation backend.
+* Add [`raw_address_of_ptr`][raw_address_of_ptr], an inverse of [`ptr_of_raw_address`][ptr_of_raw_address].
+* Add a function [`typ_of_bigarray_kind`][typ_of_bigarray_kind] for converting `Bigarray.kind` values to `Ctypes.typ` values.
+* Improved [coercion][coercion] support
+
+[typ_of_bigarray_kind]: http://ocamllabs.github.io/ocaml-ctypes/Ctypes.html#VALtyp_of_bigarray_kind
+[string_from_ptr]: http://ocamllabs.github.io/ocaml-ctypes/Ctypes.html#VALstring_from_ptr
+[raw_address_of_ptr]: http://ocamllabs.github.io/ocaml-ctypes/Ctypes.html#VALraw_address_of_ptr
+[ptr_of_raw_address]: http://ocamllabs.github.io/ocaml-ctypes/Ctypes.html#VALptr_of_raw_address
+[CArray]: http://ocamllabs.github.io/ocaml-ctypes/Ctypes.Array.html
+[libffi_abi]: http://ocamllabs.github.io/ocaml-ctypes/Libffi_abi.html
+[coercion]: http://ocamllabs.github.io/ocaml-ctypes/Ctypes.html#VALcoerce
+
+
+#### Backwards incompatibilities
+`Array` has been renamed to [`CArray`][CArray].
 
 
 ### ocaml-github-v0.8.5: Fix optional schema field parsing
@@ -503,65 +506,65 @@
 
 Released on 2014-05-02 as [0.7.0](https://github.com/mirage/irmin/releases/tag/0.7.0). See <https://github.com/mirage/irmin> for full history.
 
-* Feature: support for in-memory transactions. They are built
-  on top of views.
-* Feature: add support for views: these are temporary stores with
-  lazy reads + in-memory writes; they can be used to convert back
-  and forth an OCaml value into a store, or to have a fast stagging
-  area without the need to commit every operation to the store.
-* Support custom messages in commit messages
-* Improve the IrminMerge API
-* Backend: add a 'dispatch' backend for combining multiple backends
-  into one. This can be used to have a P2P store where there is
-  well-defined mapping between keys and host (as a DHT).
-* Fix: limit the number of simulteanous open files in the Git and
-  the file-system backend
-* Speed-up the in-memory store
-* Speed-up the import/export codepath
-* Speed-up the reads
-* Speed-up IrminValue.Mux
+* Feature: support for in-memory transactions. They are built
+  on top of views.
+* Feature: add support for views: these are temporary stores with
+  lazy reads + in-memory writes; they can be used to convert back
+  and forth an OCaml value into a store, or to have a fast stagging
+  area without the need to commit every operation to the store.
+* Support custom messages in commit messages
+* Improve the IrminMerge API
+* Backend: add a 'dispatch' backend for combining multiple backends
+  into one. This can be used to have a P2P store where there is
+  well-defined mapping between keys and host (as a DHT).
+* Fix: limit the number of simulteanous open files in the Git and
+  the file-system backend
+* Speed-up the in-memory store
+* Speed-up the import/export codepath
+* Speed-up the reads
+* Speed-up IrminValue.Mux
 * Deps: use ocaml-sha instead of cryptokit
 
 ### mirage-tcpip-v1.1.3: Expose IPV4 module in the STACKV4 functor
 
 Released on 2014-04-29 as [v1.1.3](https://github.com/mirage/mirage-tcpip/releases/tag/v1.1.3). See <https://github.com/mirage/mirage-tcpip> for full history.
 
-* Expose IPV4 through the STACKV4 interface.
-
+* Expose IPV4 through the STACKV4 interface.
+
 This requires the corresponding mirage-types package in Mirage 1.1.2
 
 ### mirage-tcpip-v1.1.3: Expose IPV4 module in the STACKV4 functor
 
 Released on 2014-04-29 as [v1.1.3](https://github.com/mirage/mirage-tcpip/releases/tag/v1.1.3). See <https://github.com/mirage/mirage-tcpip> for full history.
 
-* Expose IPV4 through the STACKV4 interface.
-
+* Expose IPV4 through the STACKV4 interface.
+
 This requires the corresponding mirage-types package in Mirage 1.1.2
 
 ### mirage-1.1.2: Improve STACKV4 module type, and EC2 deployment scripts
 
 Released on 2014-04-29 as [1.1.2](https://github.com/mirage/mirage/releases/tag/1.1.2). See <https://github.com/mirage/mirage> for full history.
 
-* Improvement to the Amazon EC2 deployment script.
-* [types] Augment STACKV4 with an IPV4 module in addition to TCPV4 and UDPV4.
+* Improvement to the Amazon EC2 deployment script.
+* [types] Augment STACKV4 with an IPV4 module in addition to TCPV4 and UDPV4.
 * Regenerate with OASIS 0.4.4 (which adds natdynlink support)
 
 ### ocaml-uri-v1.6.0: More compatible escape encoding, link fixes and remove Uri_IP
 
 Released on 2014-04-28 as [v1.6.0](https://github.com/mirage/ocaml-uri/releases/tag/v1.6.0). See <https://github.com/mirage/ocaml-uri> for full history.
 
-* Remove `Uri_IP` module, superseded by the `ipaddr` package (#30).
-* Do not depend on `camlp4` for link-time, only compile time (#39).
-* Add `with_scheme` and `with_userinfo` functional setters (#40).
-* Always percent-escape semicolon in structured query encoding (#44).
+* Remove `Uri_IP` module, superseded by the `ipaddr` package (#30).
+* Do not depend on `camlp4` for link-time, only compile time (#39).
+* Add `with_scheme` and `with_userinfo` functional setters (#40).
+* Always percent-escape semicolon in structured query encoding (#44).
 
 
 ### ocaml-cow-v0.10.0: Use `jsonm` library for all JSON handling
 
 Released on 2014-04-27 as [v0.10.0](https://github.com/mirage/ocaml-cow/releases/tag/v0.10.0). See <https://github.com/mirage/ocaml-cow> for full history.
 
-* Remove JSON parsing in favour of using `jsonm` instead.  This is an interface change that will break any existing users of the JSON portions of Cow, but it's worth making this change before a 1.0 release of Cow.
-* Stop testing OCaml 3.12.1 (although it may continue to work).
+* Remove JSON parsing in favour of using `jsonm` instead.  This is an interface change that will break any existing users of the JSON portions of Cow, but it's worth making this change before a 1.0 release of Cow.
+* Stop testing OCaml 3.12.1 (although it may continue to work).
 
 
 ### ocaml-github-v0.8.4: Add `git-list-releases` binary
@@ -580,8 +583,8 @@
 
 Released on 2014-04-19 as [v0.8.1](https://github.com/mirage/ocaml-dns/releases/tag/v0.8.1). See <https://github.com/mirage/ocaml-dns> for full history.
 
-* Add `process_of_zonebufs` to handle multiple zone files.
-* Adapt `Dns_server_unix` to expose multiple zonebuf functions.
+* Add `process_of_zonebufs` to handle multiple zone files.
+* Adapt `Dns_server_unix` to expose multiple zonebuf functions.
 
 
 ### ocaml-git-1.0.2: Propagate Zlib inflation errors
@@ -594,23 +597,23 @@
 
 Released on 2014-04-17 as [v0.11.1](https://github.com/mirage/ocaml-cohttp/releases/tag/v0.11.1). See <https://github.com/mirage/ocaml-cohttp> for full history.
 
-* Remove an errant async_ssl reference left in the _oasis file that is
-  now handled by the Conduit library (#116).
-* Add an Lwt-based SimpleHTTPServer equivalent as `cohttp-server-lwt` (#108).
-* `Cohttp.Connection.t` now exposes sexp accessor functions (#117).
+* Remove an errant async_ssl reference left in the _oasis file that is
+  now handled by the Conduit library (#116).
+* Add an Lwt-based SimpleHTTPServer equivalent as `cohttp-server-lwt` (#108).
+* `Cohttp.Connection.t` now exposes sexp accessor functions (#117).
 
 
 ### ocaml-cohttp-v0.11.0: Thread safety and Async/Lwt SSL
 
 Released on 2014-04-13 as [v0.11.0](https://github.com/mirage/ocaml-cohttp/releases/tag/v0.11.0). See <https://github.com/mirage/ocaml-cohttp> for full history.
 
-* Remove dependency on `ocaml-re` in order to make library POSIX thread-safe.
-* Shift most of the connection handling logic out to a Conduit library that
-  worries about which SSL library to use, and fails if SSL is not available.
-* Add Async-SSL support for both client and server (#102).
-* Add Lwt-SSL support for the server side (the client side existed before).
-* Fix buggy Async chunked POST handling.
-
+* Remove dependency on `ocaml-re` in order to make library POSIX thread-safe.
+* Shift most of the connection handling logic out to a Conduit library that
+  worries about which SSL library to use, and fails if SSL is not available.
+* Add Async-SSL support for both client and server (#102).
+* Add Lwt-SSL support for the server side (the client side existed before).
+* Fix buggy Async chunked POST handling.
+
 
 
 ### ocaml-github-v0.8.3: Add `git-sync-releases` and `git upload-release` binaries
@@ -623,29 +626,29 @@
 
 Released on 2014-04-12 as [0.6.0](https://github.com/mirage/irmin/releases/tag/0.6.0). See <https://github.com/mirage/irmin> for full history.
 
-* Support for user-defined contents (with custom merge operators)
-* Support for merge operations
-* Rename `IrminTree` to `IrminNode` to reflect the fact that we
-  can support arbitrary immutable graphs (it's better if they are
-  DAGs but that's not mandatory)
-* Rename `IrminBlob` to `IrminContents` to reflect the fact that
-  we also support structured contents (as JSON objects)
+* Support for user-defined contents (with custom merge operators)
+* Support for merge operations
+* Rename `IrminTree` to `IrminNode` to reflect the fact that we
+  can support arbitrary immutable graphs (it's better if they are
+  DAGs but that's not mandatory)
+* Rename `IrminBlob` to `IrminContents` to reflect the fact that
+  we also support structured contents (as JSON objects)
 * Support for linking the library without linking to camlp4 as well (#23)
 
 ### ocaml-git-1.0.1: Escape invalid chars in path names
 
 Released on 2014-04-10 as [1.0.1](https://github.com/mirage/ocaml-git/releases/tag/1.0.1). See <https://github.com/mirage/ocaml-git> for full history.
 
-* Escape invalid chars in path names
+* Escape invalid chars in path names
 * Do not link with camlp4 when using as a libray
 
 ### ocaml-github-v0.8.2: Deployment key and POSIX thread safety
 
 Released on 2014-04-01 as [v0.8.2](https://github.com/avsm/ocaml-github/releases/tag/v0.8.2). See <https://github.com/avsm/ocaml-github> for full history.
 
-0.8.2 (2014-04-01):
-* Remove use of `Re_str` to add POSIX thread safety.
-* Add deployment key support in the `Deploy_key` module.
+0.8.2 (2014-04-01):
+* Remove use of `Re_str` to add POSIX thread safety.
+* Add deployment key support in the `Deploy_key` module.
 
 
 ### ocaml-uri-v1.5.0: POSIX thread safety
@@ -658,18 +661,18 @@
 
 Released on 2014-03-27 as [v1.1.2](https://github.com/mirage/mirage-tcpip/releases/tag/v1.1.2). See <https://github.com/mirage/mirage-tcpip> for full history.
 
-* Fix DHCP variable length option parsing for MTU responses, which
-  in turns improves robustness on Amazon EC2 (fix from @yomimono 
-  via mirage/mirage-tcpip#48)
+* Fix DHCP variable length option parsing for MTU responses, which
+  in turns improves robustness on Amazon EC2 (fix from @yomimono 
+  via mirage/mirage-tcpip#48)
 
 
 ### mirage-tcpip-v1.1.2: DHCP option parsing fixes
 
 Released on 2014-03-27 as [v1.1.2](https://github.com/mirage/mirage-tcpip/releases/tag/v1.1.2). See <https://github.com/mirage/mirage-tcpip> for full history.
 
-* Fix DHCP variable length option parsing for MTU responses, which
-  in turns improves robustness on Amazon EC2 (fix from @yomimono 
-  via mirage/mirage-tcpip#48)
+* Fix DHCP variable length option parsing for MTU responses, which
+  in turns improves robustness on Amazon EC2 (fix from @yomimono 
+  via mirage/mirage-tcpip#48)
 
 
 ### cowabloga-v0.0.6: More robust build dependencies
@@ -690,20 +693,20 @@
 
 Released on 2014-03-02 as [v1.0.0](https://github.com/mirage/ocaml-tuntap/releases/tag/v1.0.0). See <https://github.com/mirage/ocaml-tuntap> for full history.
 
-* Improve error messages to distinguish where they happen.
-* Install otunctl command-line tool to create persistent tun/taps.
-* Build debug symbols, annot and bin_annot files by default.
-* getifaddrs now lists IPv6 as well, and return a new type.
-* set_ipv6 is now called set_ipaddr, and will support IPv6 in the
+* Improve error messages to distinguish where they happen.
+* Install otunctl command-line tool to create persistent tun/taps.
+* Build debug symbols, annot and bin_annot files by default.
+* getifaddrs now lists IPv6 as well, and return a new type.
+* set_ipv6 is now called set_ipaddr, and will support IPv6 in the
   future (currently unimplemented).
 
 ### ocaml-github-v0.8.0: Latest cohttp support and stability improvements
 
 Released on 2014-03-02 as [v0.8.0](https://github.com/avsm/ocaml-github/releases/tag/v0.8.0). See <https://github.com/avsm/ocaml-github> for full history.
 
-* Port to cohttp.0.10.x interfaces.
-* Make the `note` field in oAuth token creation mandatory to reflect GitHub API.
-* Pull requests are now allowed to have `null` bodys (#31).
+* Port to cohttp.0.10.x interfaces.
+* Make the `note` field in oAuth token creation mandatory to reflect GitHub API.
+* Pull requests are now allowed to have `null` bodys (#31).
 
 
 ### irmin-0.5.1: Support for cohttp 0.10.*
@@ -720,100 +723,100 @@
 
 Released on 2014-03-02 as [v0.10.0](https://github.com/mirage/ocaml-cohttp/releases/tag/v0.10.0). See <https://github.com/mirage/ocaml-cohttp> for full history.
 
-* Interface change: The `Request` and `Response` module types now explictly
-  signal `Eof` and `Invalid` (for errors), to help the backend distinguish them.
-* Interface change: Unify HTTP body handling across backends into a `Cohttp.Body`
-  module.  This is extended by Async/Lwt implementations with their specific
-  ways of handling bodies (Pipes for Async, or Lwt_stream for Lwt).
-* [lwt] Interface change: HTTP client calls now raise Lwt exceptions rather
-  than return an option type.  This permits better error handling in Lwt.
-* [lwt] Interface change: The `Server` callback now always provides a `body`
-  argument, since `Cohttp_lwt_body` now explicitly supports empty bodys.
-* Add `Cohttp.Header.is_keep_alive` to test if a connection should be reused.
-* [lwt] Respect the `keep-alive` header in the server request handling.
-* [async] Add a `Body` that takes a `Pipe` or a `string`, similarly to Lwt.
-* Install `cohttp-server` binary even if tests are disabled.
-* Begin an `examples` directory with some simple uses of the library.
+* Interface change: The `Request` and `Response` module types now explictly
+  signal `Eof` and `Invalid` (for errors), to help the backend distinguish them.
+* Interface change: Unify HTTP body handling across backends into a `Cohttp.Body`
+  module.  This is extended by Async/Lwt implementations with their specific
+  ways of handling bodies (Pipes for Async, or Lwt_stream for Lwt).
+* [lwt] Interface change: HTTP client calls now raise Lwt exceptions rather
+  than return an option type.  This permits better error handling in Lwt.
+* [lwt] Interface change: The `Server` callback now always provides a `body`
+  argument, since `Cohttp_lwt_body` now explicitly supports empty bodys.
+* Add `Cohttp.Header.is_keep_alive` to test if a connection should be reused.
+* [lwt] Respect the `keep-alive` header in the server request handling.
+* [async] Add a `Body` that takes a `Pipe` or a `string`, similarly to Lwt.
+* Install `cohttp-server` binary even if tests are disabled.
+* Begin an `examples` directory with some simple uses of the library.
 
 
 ### ocaml-github-v0.7.1: Better toplevel and logging support
 
 Released on 2014-02-28 as [v0.7.1](https://github.com/avsm/ocaml-github/releases/tag/v0.7.1). See <https://github.com/avsm/ocaml-github> for full history.
 
-0.7.1 (2014-02-28):
-* Log response bodies in the event of an API parsing failure. (#29)
-* Expose `log_active` as a reference so it can be used from the toplevel. (#30)
-* Add `Github.URI.pull_raw_diff` to point to the location of a pull request diff.
+0.7.1 (2014-02-28):
+* Log response bodies in the event of an API parsing failure. (#29)
+* Expose `log_active` as a reference so it can be used from the toplevel. (#30)
+* Add `Github.URI.pull_raw_diff` to point to the location of a pull request diff.
 
 
 ### mirage-platform-v1.1.1: Improve Xen evtchn scalability
 
 Released on 2014-02-24 as [v1.1.1](https://github.com/mirage/mirage-platform/releases/tag/v1.1.1). See <https://github.com/mirage/mirage-platform> for full history.
 
-* xen: support 4096 event channels (up from 8). Each device typically
-  uses one event channel.
+* xen: support 4096 event channels (up from 8). Each device typically
+  uses one event channel.
 
 
 ### irmin-0.5.0: Support non-UTF8 blobs and consistent support for watches across backends
 
 Released on 2014-02-21 as [0.5.0](https://github.com/mirage/irmin/releases/tag/0.5.0). See <https://github.com/mirage/irmin> for full history.
 
-* More consistent support for notifications. `irmin watch` works
-  now for all backends.
-* Support for different blob formats on the command-line
-* Support for JSON blobs
-* More flexible `irmin fetch` command: we can now choose the backend to
-  import the data in
-* Fix import of Git objects when the blobs were not imported first
-* Support non-UTF8 strings as path name and blob contents (for all
-  backends, including the JSON one)
-* Speed-up the `slow` tests execution time
-* Improve the output graph when objects of different kinds might have
+* More consistent support for notifications. `irmin watch` works
+  now for all backends.
+* Support for different blob formats on the command-line
+* Support for JSON blobs
+* More flexible `irmin fetch` command: we can now choose the backend to
+  import the data in
+* Fix import of Git objects when the blobs were not imported first
+* Support non-UTF8 strings as path name and blob contents (for all
+  backends, including the JSON one)
+* Speed-up the `slow` tests execution time
+* Improve the output graph when objects of different kinds might have
   the same SHA1
 
 ### ocaml-dns-v0.8.0: IPv6 support and better portability
 
 Released on 2014-02-21 as [v0.8.0](https://github.com/mirage/ocaml-dns/releases/tag/v0.8.0). See <https://github.com/mirage/ocaml-dns> for full history.
 
-* Use `Ipaddr.V6` to restore IPv6/AAAA RR support.
-* `process_query` now takes an output buffer so it doesn't have to
-  overwrite the input buffer it just parsed.
-* Add Travis continuous integration scripts.
-* Regenerate with OASIS 0.4.1
-* Split the `dns.lwt` into a portable `dns.lwt-core` that doesn't
-  require Unix (from which a Mirage version can be built).  The only
-  change to existing applications is that Unix-specific functions
-  have shifted into `Dns_resolver_unix` or `Dns_server_unix`, with
-  the module types for `PROCESSOR` and `CLIENT` unchanged.
+* Use `Ipaddr.V6` to restore IPv6/AAAA RR support.
+* `process_query` now takes an output buffer so it doesn't have to
+  overwrite the input buffer it just parsed.
+* Add Travis continuous integration scripts.
+* Regenerate with OASIS 0.4.1
+* Split the `dns.lwt` into a portable `dns.lwt-core` that doesn't
+  require Unix (from which a Mirage version can be built).  The only
+  change to existing applications is that Unix-specific functions
+  have shifted into `Dns_resolver_unix` or `Dns_server_unix`, with
+  the module types for `PROCESSOR` and `CLIENT` unchanged.
 
 
 ### mirage-tcpip-v1.1.1: Bug fixes and adapt API to Mirage 1.1.1
 
 Released on 2014-02-21 as [v1.1.1](https://github.com/mirage/mirage-tcpip/releases/tag/v1.1.1). See <https://github.com/mirage/mirage-tcpip> for full history.
 
-* Catch and ignore top-level socket exceptions (#219).
-* Set `SO_REUSEADDR` on listening sockets for Unix (#218).
-* Adapt the Stack interfaces to the v1.1.1 mirage-types interface
-  (see mirage/mirage#226 for details).
+* Catch and ignore top-level socket exceptions (#219).
+* Set `SO_REUSEADDR` on listening sockets for Unix (#218).
+* Adapt the Stack interfaces to the v1.1.1 mirage-types interface
+  (see mirage/mirage#226 for details).
 
 
 ### mirage-tcpip-v1.1.1: Bug fixes and adapt API to Mirage 1.1.1
 
 Released on 2014-02-21 as [v1.1.1](https://github.com/mirage/mirage-tcpip/releases/tag/v1.1.1). See <https://github.com/mirage/mirage-tcpip> for full history.
 
-* Catch and ignore top-level socket exceptions (#219).
-* Set `SO_REUSEADDR` on listening sockets for Unix (#218).
-* Adapt the Stack interfaces to the v1.1.1 mirage-types interface
-  (see mirage/mirage#226 for details).
+* Catch and ignore top-level socket exceptions (#219).
+* Set `SO_REUSEADDR` on listening sockets for Unix (#218).
+* Adapt the Stack interfaces to the v1.1.1 mirage-types interface
+  (see mirage/mirage#226 for details).
 
 
 ### mirage-1.1.1: Networking improvements
 
 Released on 2014-02-21 as [1.1.1](https://github.com/mirage/mirage/releases/tag/1.1.1). See <https://github.com/mirage/mirage> for full history.
 
-* Man page fixes for typos and terminology (#220).
-* Activate backtrace recording by default (#225).
-* Fixes in the `V1.STACKV4` to expose UDPv4/TCPv4 types properly (#226).
+* Man page fixes for typos and terminology (#220).
+* Activate backtrace recording by default (#225).
+* Fixes in the `V1.STACKV4` to expose UDPv4/TCPv4 types properly (#226).
 
 
 ### ocaml-cstruct-v1.1.0: Add `to_bigarray`
@@ -826,60 +829,60 @@
 
 Released on 2014-02-16 as [v1.1.1](https://github.com/mirage/io-page/releases/tag/v1.1.1). See <https://github.com/mirage/io-page> for full history.
 
-* Improve portability on *BSD by not including `malloc.h` and
-  just using `stdlib.h` instead.
+* Improve portability on *BSD by not including `malloc.h` and
+  just using `stdlib.h` instead.
 
 
 ### ocaml-uri-v1.4.0: Fix path encoding bugs
 
 Released on 2014-02-16 as [v1.4.0](https://github.com/mirage/ocaml-uri/releases/tag/v1.4.0). See <https://github.com/mirage/ocaml-uri> for full history.
 
-* Fix path and path_and_query encoding bugs (#35).
-* Fix userinfo percent-encoding/delimiter bug (#35).
+* Fix path and path_and_query encoding bugs (#35).
+* Fix userinfo percent-encoding/delimiter bug (#35).
 * Add optional scheme parameter to encoding_of_query.
 
 ### mirage-1.1.0: Combinator interface for configuration
 
 Released on 2014-02-10 as [1.1.0](https://github.com/mirage/mirage/releases/tag/1.1.0). See <https://github.com/mirage/mirage> for full history.
 
-The Mirage 1.1.0 release features a new combinator interface to make it easier to map device drivers in `config.ml` into concrete applications.  This breaks backwards compatibility with Mirage 1.0 configuration files, but the added benefit is significant, so we felt it was worthwhile.
-
+The Mirage 1.1.0 release features a new combinator interface to make it easier to map device drivers in `config.ml` into concrete applications.  This breaks backwards compatibility with Mirage 1.0 configuration files, but the added benefit is significant, so we felt it was worthwhile.
+
 The `types` directory also now contains the `V1` and `V1_LWT` module types used throughout the Mirage libraries.
 
 ### ocaml-cohttp-v0.9.16: Sexp support for most types
 
 Released on 2014-02-10 as [v0.9.16](https://github.com/mirage/ocaml-cohttp/releases/tag/v0.9.16). See <https://github.com/mirage/ocaml-cohttp> for full history.
 
-* Add some module type equalities in `Cohttp_lwt_unix` so that
-  `Cohttp_lwt_unix.Server.Request.IO.ic` can be equivalen to `Lwt_io.input_channel`.
-* Add sexp converters to most Cohttp types (#83).
-* Improve Travis tests to cover more upstream users of Cohttp.
-* Refactor build flags to let the portable Lwt-core be built independently of Lwt.unix.
+* Add some module type equalities in `Cohttp_lwt_unix` so that
+  `Cohttp_lwt_unix.Server.Request.IO.ic` can be equivalen to `Lwt_io.input_channel`.
+* Add sexp converters to most Cohttp types (#83).
+* Improve Travis tests to cover more upstream users of Cohttp.
+* Refactor build flags to let the portable Lwt-core be built independently of Lwt.unix.
 
 
 ### ocaml-git-1.0.0: First release
 
 Released on 2014-02-10 as [1.0.0](https://github.com/mirage/ocaml-git/releases/tag/1.0.0). See <https://github.com/mirage/ocaml-git> for full history.
 
-- Full support for the format of all the Git objects
+- Full support for the format of all the Git objects
 - Partial support for the synchronisation protocols
 
 ### mirage-tcpip-v1.1.0: Rewritten interfaces that are now functorized over V1_LWT
 
 Released on 2014-02-05 as [v1.1.0](https://github.com/mirage/mirage-tcpip/releases/tag/v1.1.0). See <https://github.com/mirage/mirage-tcpip> for full history.
 
-* Rewrite of the library as a set of functors that parameterize the
-  stack across the `V1_LWT` module types from Mirage 1.1.x.  This removes
-  the need to compile separate Xen and Unix versions of the stack.
+* Rewrite of the library as a set of functors that parameterize the
+  stack across the `V1_LWT` module types from Mirage 1.1.x.  This removes
+  the need to compile separate Xen and Unix versions of the stack.
 
 
 ### mirage-tcpip-v1.1.0: Rewritten interfaces that are now functorized over V1_LWT
 
 Released on 2014-02-05 as [v1.1.0](https://github.com/mirage/mirage-tcpip/releases/tag/v1.1.0). See <https://github.com/mirage/mirage-tcpip> for full history.
 
-* Rewrite of the library as a set of functors that parameterize the
-  stack across the `V1_LWT` module types from Mirage 1.1.x.  This removes
-  the need to compile separate Xen and Unix versions of the stack.
+* Rewrite of the library as a set of functors that parameterize the
+  stack across the `V1_LWT` module types from Mirage 1.1.x.  This removes
+  the need to compile separate Xen and Unix versions of the stack.
 
 
 ### mirage-http-v1.1.0: Functorized interfaces for Mirage 1.1.x
@@ -898,18 +901,18 @@
 
 Released on 2014-02-01 as [v1.2.1](https://github.com/mirage/xen-disk/releases/tag/v1.2.1). See <https://github.com/mirage/xen-disk> for full history.
 
-* add MMAP backend, for testing
-* change '--format' argument to '--backend'
+* add MMAP backend, for testing
+* change '--format' argument to '--backend'
 
 
 ### cowabloga-v0.0.3: More improvements to the live site (Google Analytics too)
 
 Released on 2014-02-01 as [v0.0.3](https://github.com/mirage/cowabloga/releases/tag/v0.0.3). See <https://github.com/mirage/cowabloga> for full history.
 
-* Add a `Link` module for keeping track of external articles.
-* Fix blog template columns to work better on small devices.
-* Add a `Feed` module that aggregates together all the other feeds (Blog/Wiki).
-* Add a Google Analytics option to `Foundation.body`.
+* Add a `Link` module for keeping track of external articles.
+* Fix blog template columns to work better on small devices.
+* Add a `Feed` module that aggregates together all the other feeds (Blog/Wiki).
+* Add a Google Analytics option to `Foundation.body`.
 
 
 ### ocaml-fat-0.10.1: Depend on unified Io_page library
@@ -922,34 +925,34 @@
 
 Released on 2014-02-01 as [v1.0.2](https://github.com/mirage/mirage-console/releases/tag/v1.0.2). See <https://github.com/mirage/mirage-console> for full history.
 
-* [xen] Fix console on resume by reattaching the ring.
-* [xen] Switch to ocamlfind xen-{gnt,evtchn}.
+* [xen] Fix console on resume by reattaching the ring.
+* [xen] Switch to ocamlfind xen-{gnt,evtchn}.
 
 
 ### mirage-block-unix-1.2.1: Simplify build dependencies
 
 Released on 2014-02-01 as [1.2.1](https://github.com/mirage/mirage-block-unix/releases/tag/1.2.1). See <https://github.com/mirage/mirage-block-unix> for full history.
 
-1.2.1 (01-Feb-2013)
-* Update to new io-page{,.unix} ocamlfind structure
+1.2.1 (01-Feb-2013)
+* Update to new io-page{,.unix} ocamlfind structure
 
 
 ### mirage-platform-v1.1.0: Reduction in build dependencies
 
 Released on 2014-02-01 as [v1.1.0](https://github.com/mirage/mirage-platform/releases/tag/v1.1.0). See <https://github.com/mirage/mirage-platform> for full history.
 
-* Update to new io-page{,.unix} ocamlfind packages.
-* Remove unused Netif module from Unix backend.
-* Xen now depends on `xen-{evtchn,gnt}` packages.
+* Update to new io-page{,.unix} ocamlfind packages.
+* Remove unused Netif module from Unix backend.
+* Xen now depends on `xen-{evtchn,gnt}` packages.
 * Add a `type 'a io` to make it easier to include
 
 ### mirage-net-xen-v1.1.0: Dependency simplifications
 
 Released on 2014-01-31 as [v1.1.0](https://github.com/mirage/mirage-net-xen/releases/tag/v1.1.0). See <https://github.com/mirage/mirage-net-xen> for full history.
 
-1.1.0 (2013-02-01):
-* Depend on the unified io-page library instead of io-page-xen.
-* Depend on new `xen-event` and `xen-grant` packages.
+1.1.0 (2013-02-01):
+* Depend on the unified io-page library instead of io-page-xen.
+* Depend on new `xen-event` and `xen-grant` packages.
 
 
 ### mirage-net-unix-v1.1.0: Depend on unified Io_page library
@@ -960,18 +963,18 @@
 
 Released on 2014-01-30 as [v1.2.0](https://github.com/mirage/xen-disk/releases/tag/v1.2.0). See <https://github.com/mirage/xen-disk> for full history.
 
-* build via OASIS and ocamlbuild
-* update to use new xen-{evtchn,gnt} ocamlfind packages
-* update to consume mirage-types BLOCK signature
-* replace MMAP implementation with mirage-block-unix Block
-* update to new blkback functor in mirage-block-xen v1.1.0
+* build via OASIS and ocamlbuild
+* update to use new xen-{evtchn,gnt} ocamlfind packages
+* update to consume mirage-types BLOCK signature
+* replace MMAP implementation with mirage-block-unix Block
+* update to new blkback functor in mirage-block-xen v1.1.0
 
 
 ### mirage-block-xen-v1.1.0: Higher performance and less boilerplate
 
 Released on 2014-01-30 as [v1.1.0](https://github.com/mirage/mirage-block-xen/releases/tag/v1.1.0). See <https://github.com/mirage/mirage-block-xen> for full history.
 
-* blkback is now functorised over Activations, Xenstore and the backing store. It now contains all the device connect and disconnect boilerplate
+* blkback is now functorised over Activations, Xenstore and the backing store. It now contains all the device connect and disconnect boilerplate
 * blkback now coalesces requests, analyses them for data dependencies, and issues them in parallel
 
 ### io-page-v1.1.0: Reduce library dependencies
@@ -988,25 +991,25 @@
 
 Released on 2014-01-21 as [0.4.0](https://github.com/mirage/irmin/releases/tag/0.4.0). See <https://github.com/mirage/irmin> for full history.
 
-* The command-line tool now looks in the environment for the variable
-  `IRMIN` to configure its default backend
-* Add a Git backend
-* Add Travis CI scripts to the repo
-* Use `Lwt_bytes` and `Lwt_unix` instead of the custom-made `IrminChannel`
-* Use `bin_prot` instead of a custom binary protocol
-* Major refactoring: `Value` is now `Blob`, `Revision` is now `Commit`
-   and `Tag` becomes `Reference` (rational: consistency with Git names)
-* Use `core_kernel` instead of building a custom `Identiable.S`
-* Use `dolog` instead of a custom log library
-* Use `mstruct` (mutable buffers on top of `cstruct`) which is now
+* The command-line tool now looks in the environment for the variable
+  `IRMIN` to configure its default backend
+* Add a Git backend
+* Add Travis CI scripts to the repo
+* Use `Lwt_bytes` and `Lwt_unix` instead of the custom-made `IrminChannel`
+* Use `bin_prot` instead of a custom binary protocol
+* Major refactoring: `Value` is now `Blob`, `Revision` is now `Commit`
+   and `Tag` becomes `Reference` (rational: consistency with Git names)
+* Use `core_kernel` instead of building a custom `Identiable.S`
+* Use `dolog` instead of a custom log library
+* Use `mstruct` (mutable buffers on top of `cstruct`) which is now
   released independently
 
 ### ocaml-git-0.10.2: fix reading of reference files created by the Git command-line
 
 Released on 2014-01-20 as [0.10.2](https://github.com/mirage/ocaml-git/releases/tag/0.10.2). See <https://github.com/mirage/ocaml-git> for full history.
 
-* Strip the contents of references file (this fixes reading of reference files created by the Git command-line)
-* Improve the pretty-printing of SHA1 values
+* Strip the contents of references file (this fixes reading of reference files created by the Git command-line)
+* Improve the pretty-printing of SHA1 values
 * Add some info message when reading files in the local backend
 
 ### io-page-v1.0.0: Unify Xen/Unix into subpackages
@@ -1025,9 +1028,9 @@
 
 Released on 2014-01-14 as [0.10.1](https://github.com/mirage/ocaml-git/releases/tag/0.10.1). See <https://github.com/mirage/ocaml-git> for full history.
 
-* Add missing files (fix build)
-* Add `GitTypes.S.mem_reference`
-* Add `GitTypes.S.remove_reference`
+* Add missing files (fix build)
+* Add `GitTypes.S.mem_reference`
+* Add `GitTypes.S.remove_reference`
 * Add `GitTypes.S.mem` to check if an object exists in the store
 
 ### mirage-1.0.4: Improved debugging and IDE support
@@ -1040,52 +1043,52 @@
 
 Released on 2014-01-14 as [0.10.0](https://github.com/mirage/ocaml-git/releases/tag/0.10.0). See <https://github.com/mirage/ocaml-git> for full history.
 
-* Support for in-memory stores
-* Add `ogit cat-file`
-* Add `ogit ls-remote`
-* Add `ogit fetch`
-* Add `ogit clone`
+* Support for in-memory stores
+* Add `ogit cat-file`
+* Add `ogit ls-remote`
+* Add `ogit fetch`
+* Add `ogit clone`
 * Switch non-blocking IO using Lwt
 
 ### ocaml-cohttp-v0.9.15: Cookie improvements, API consistency and better header parsing
 
 Released on 2014-01-11 as [v0.9.15](https://github.com/mirage/ocaml-cohttp/releases/tag/v0.9.15). See <https://github.com/mirage/ocaml-cohttp> for full history.
 
-* Remove `Cohttp_mirage` libraries, which have now moved to `mirage/mirage-http-*` on GitHub.
-* Add an "HTTP only" `Cookie` attribute (#69).
-* Fix parsing of cookies with `=` in the values (#71).
-* Add `Max-age` support for cookies (#70).
-* Make the `Response` record fields mutable to match the `Request` (#67).
-* Fix compilation with Async 109.58.00 (#77).
-* Make Header handling case-insensitive (by forcing lowercase) (#75).
-* Remove the `>>` operator as it was unused and had incorrect precedence (#79).
+* Remove `Cohttp_mirage` libraries, which have now moved to `mirage/mirage-http-*` on GitHub.
+* Add an "HTTP only" `Cookie` attribute (#69).
+* Fix parsing of cookies with `=` in the values (#71).
+* Add `Max-age` support for cookies (#70).
+* Make the `Response` record fields mutable to match the `Request` (#67).
+* Fix compilation with Async 109.58.00 (#77).
+* Make Header handling case-insensitive (by forcing lowercase) (#75).
+* Remove the `>>` operator as it was unused and had incorrect precedence (#79).
 
 
 ### ocaml-git-0.9.0: Initial release
 
 Released on 2014-01-04 as [0.9.0](https://github.com/mirage/ocaml-git/releases/tag/0.9.0). See <https://github.com/mirage/ocaml-git> for full history.
 
-The basic things seems to work OK. You can clone a remote repository, inspect the object files in in git repository, decompress the pack files, draw some nice graphs and generate the filesystem corresponding to a given commit.
-
-What is missing before 1.0:
-* partial clone (ie. pull and fetch)
-* staging area
-* index of files
-* more testing
+The basic things seems to work OK. You can clone a remote repository, inspect the object files in in git repository, decompress the pack files, draw some nice graphs and generate the filesystem corresponding to a given commit.
+
+What is missing before 1.0:
+* partial clone (ie. pull and fetch)
+* staging area
+* index of files
+* more testing
 * more users
 
 ### ocaml-github-v0.7.0: Releases support, more scopes and better debug control
 
 Released on 2014-01-03 as [v0.7.0](https://github.com/avsm/ocaml-github/releases/tag/v0.7.0). See <https://github.com/avsm/ocaml-github> for full history.
 
-* Add a User.repos call to list a users repositories.
-* Change repo type such that the field 'pushed_at' is now an option type.
-* Accept optional page argument in Pull, Milestone, and Issue.
-* Add `UserEmail`, `UserFollow` and `Notifications` scopes.
-* Add `Releases` module to handle the release management addition to GitHub.
-* Add `GITHUB_DEBUG` environment variable to make debugging output optional.
-* Regenerate build files with OASIS 0.4.1.
-* OCamldoc improvements for the `GitHub` module.
+* Add a User.repos call to list a users repositories.
+* Change repo type such that the field 'pushed_at' is now an option type.
+* Accept optional page argument in Pull, Milestone, and Issue.
+* Add `UserEmail`, `UserFollow` and `Notifications` scopes.
+* Add `Releases` module to handle the release management addition to GitHub.
+* Add `GITHUB_DEBUG` environment variable to make debugging output optional.
+* Regenerate build files with OASIS 0.4.1.
+* OCamldoc improvements for the `GitHub` module.
 
 
 ### ocaml-lazy-trie-1.0.0: Initial release
@@ -1096,10 +1099,10 @@
 
 Released on 2013-12-28 as [v1.3.12](https://github.com/mirage/ocaml-uri/releases/tag/v1.3.12). See <https://github.com/mirage/ocaml-uri> for full history.
 
-* Be lenient about decoding incorrect encoded percent-strings (#31).
-* Improve ocamldoc for `Uri.of_string`.
-* Regenerate build files with OASIS 0.4.1.
-* Add an `mldylib` to build the cmxs Natdynlink plugin properly (#29).
+* Be lenient about decoding incorrect encoded percent-strings (#31).
+* Improve ocamldoc for `Uri.of_string`.
+* Regenerate build files with OASIS 0.4.1.
+* Add an `mldylib` to build the cmxs Natdynlink plugin properly (#29).
 
 
 ### cowabloga-v0.0.2: Continue breaking out the Mirage website by adding Wiki support
@@ -1128,20 +1131,20 @@
 
 Released on 2013-12-20 as [v0.9.0](https://github.com/mirage/ocaml-cow/releases/tag/v0.9.0). See <https://github.com/mirage/ocaml-cow> for full history.
 
-* Remove all the Markdown variants except `Omd`, which now claims the `Cow.Markdown` module name.
-* Clarify the repository license as ISC.
-* Run some modules through `ocp-indent`.
+* Remove all the Markdown variants except `Omd`, which now claims the `Cow.Markdown` module name.
+* Clarify the repository license as ISC.
+* Run some modules through `ocp-indent`.
 
 
 ### mirage-1.0.3: Improved HTTP and FAT filesystem support
 
 Released on 2013-12-18 as [1.0.3](https://github.com/mirage/mirage/releases/tag/1.0.3). See <https://github.com/mirage/mirage> for full history.
 
-* Do not remove OPAM packages when doing `mirage clean` (#143)
-* [xen] generate a simple main.xl, without block devices or network interfaces.
-* The HTTP dependency now also installs `mirage-tcp-*` and `mirage-http-*`.
-* Fix generated Makefile dependency on source OCaml files to rebuild reliably.
-* Support `Fat_KV_RO` (a read-only k/v version of the FAT filesystem).
+* Do not remove OPAM packages when doing `mirage clean` (#143)
+* [xen] generate a simple main.xl, without block devices or network interfaces.
+* The HTTP dependency now also installs `mirage-tcp-*` and `mirage-http-*`.
+* Fix generated Makefile dependency on source OCaml files to rebuild reliably.
+* Support `Fat_KV_RO` (a read-only k/v version of the FAT filesystem).
 * The Unix `KV_RO` now passes through to the underlying filesystem instead of calling `crunch`, via `mirage-fs-unix`.
 
 ### mirage-http-v1.0.0: First public release
@@ -1158,18 +1161,18 @@
 
 Released on 2013-12-18 as [1.2.0](https://github.com/mirage/mirage-block-unix/releases/tag/1.2.0). See <https://github.com/mirage/mirage-block-unix> for full history.
 
-* Fix a serious race condition exposed when multiple threads access
-  the same block device
-* Block.connect: open in buffered mode if the filename has prefix "buffered:".
-  The default is still to use unbuffered (like mirage-block-xen)
+* Fix a serious race condition exposed when multiple threads access
+  the same block device
+* Block.connect: open in buffered mode if the filename has prefix "buffered:".
+  The default is still to use unbuffered (like mirage-block-xen)
 
 
 ### ocaml-fat-0.9.0: Add KV_RO support
 
 Released on 2013-12-17 as [0.9.0](https://github.com/mirage/ocaml-fat/releases/tag/0.9.0). See <https://github.com/mirage/ocaml-fat> for full history.
 
-0.9.0 (15-Dec-2013):
-* add `Fat.KV_RO` which is a read-only subset of the filesystem.
+0.9.0 (15-Dec-2013):
+* add `Fat.KV_RO` which is a read-only subset of the filesystem.
 * Regenerate build files with OASIS 0.4.0.
 
 ### mirage-fs-unix-v1.0.0: First public release
@@ -1180,67 +1183,67 @@
 
 Released on 2013-12-16 as [1.1.0](https://github.com/mirage/mirage-block-unix/releases/tag/1.1.0). See <https://github.com/mirage/mirage-block-unix> for full history.
 
-* expose Block.getblksize
+* expose Block.getblksize
 * update to OASIS 0.4.0
 
 ### ocaml-cohttp-v0.9.14: Better Server-Side Event support, complete HTTP codes and install a server binary
 
 Released on 2013-12-15 as [v0.9.14](https://github.com/mirage/ocaml-cohttp/releases/tag/v0.9.14). See <https://github.com/mirage/ocaml-cohttp> for full history.
 
-* Install a `cohttp-server` binary that serves local directory contents via a web server (#54).
-* Add a `flush` function to the `IO` module type and implement in Lwt/Async/Mirage.
-* Add option `flush` support in the Async and Lwt responders (#52).
-* Autogenerate HTTP codes from @citricsquid's JSON representation of the HTTP RFCs.
-* Always set `TCP_NODELAY` for Lwt/Unix server sockets for low-latency responses (#58).
-* Added a Server-Side Events test-case from the HTML5 Doctor. See `lib_test/README.md`.
-* Async.Server response now takes an optional `body` rather than a mandatory `body option` (#62).
-* Regenerate build system using OASIS 0.4.0.
+* Install a `cohttp-server` binary that serves local directory contents via a web server (#54).
+* Add a `flush` function to the `IO` module type and implement in Lwt/Async/Mirage.
+* Add option `flush` support in the Async and Lwt responders (#52).
+* Autogenerate HTTP codes from @citricsquid's JSON representation of the HTTP RFCs.
+* Always set `TCP_NODELAY` for Lwt/Unix server sockets for low-latency responses (#58).
+* Added a Server-Side Events test-case from the HTML5 Doctor. See `lib_test/README.md`.
+* Async.Server response now takes an optional `body` rather than a mandatory `body option` (#62).
+* Regenerate build system using OASIS 0.4.0.
 
 
 ### ocaml-cow-v0.8.1: Bugfix to META file, Merlin editor support
 
 Released on 2013-12-15 as [v0.8.1](https://github.com/mirage/ocaml-cow/releases/tag/v0.8.1). See <https://github.com/mirage/ocaml-cow> for full history.
 
-* Fix META file to include `omd`.                                                                                                                                                 
-* Improve ocamldoc in CSS module and document quotations in README.
+* Fix META file to include `omd`.                                                                                                                                                 
+* Improve ocamldoc in CSS module and document quotations in README.
 * Add `merlin` editor file.
 
 ### irmin-0.3.0: switch to oasis
 
 Released on 2013-12-13 as [0.3.0](https://github.com/mirage/irmin/releases/tag/0.3.0). See <https://github.com/mirage/irmin> for full history.
 
-CHANGES:
-* Fix a fd leak in the filesystem bakend
-* Functorize the CRUD interface over the HTTP client implementation
-* Use oasis to build the project
+CHANGES:
+* Fix a fd leak in the filesystem bakend
+* Functorize the CRUD interface over the HTTP client implementation
+* Use oasis to build the project
 * Use the now released separately `ezjsonm` and `alcotest` libraries
 
 ### ocaml-cow-v0.8.0: Proper Markdown support
 
 Released on 2013-12-12 as [v0.8.0](https://github.com/mirage/ocaml-cow/releases/tag/v0.8.0). See <https://github.com/mirage/ocaml-cow> for full history.
 
-* Add Travis continuous integration scripts.
-* Add `Omd_markdown` module based on the `omd` library.
-* Note: The `Markdown` and `Markdown_github` modules are now deprecated and will be removed before 1.0.
+* Add Travis continuous integration scripts.
+* Add `Omd_markdown` module based on the `omd` library.
+* Note: The `Markdown` and `Markdown_github` modules are now deprecated and will be removed before 1.0.
 
 
 ### mirage-platform-v1.0.0: Xen fixes and cleanups
 
 Released on 2013-12-12 as [v1.0.0](https://github.com/mirage/mirage-platform/releases/tag/v1.0.0). See <https://github.com/mirage/mirage-platform> for full history.
 
-* Set `Sys.os_type` to Unix in the Xen backend to help compatibility (#78).
-* Suppress another dietlibc linker warning for vprintf in Xen.
+* Set `Sys.os_type` to Unix in the Xen backend to help compatibility (#78).
+* Suppress another dietlibc linker warning for vprintf in Xen.
 
 
 ### ocaml-cohttp-v0.9.13: Mirage 1.0 support and Lwt-core
 
 Released on 2013-12-11 as [v0.9.13](https://github.com/mirage/ocaml-cohttp/releases/tag/v0.9.13). See <https://github.com/mirage/ocaml-cohttp> for full history.
 
-* The `cohttp.lwt-core` is now installed as an OS-independent Lwt library.
-* Add support for Mirage 1.0, via `cohttp.mirage-unix` and `cohttp.mirage-xen`.
-* Add a new `Cohttp.Connection` module to manage server's connections identifiers.
-* Share the same configuration type for the different server implementations.
-* Add `Accept_types` module to the `Cohttp` pack.
+* The `cohttp.lwt-core` is now installed as an OS-independent Lwt library.
+* Add support for Mirage 1.0, via `cohttp.mirage-unix` and `cohttp.mirage-xen`.
+* Add a new `Cohttp.Connection` module to manage server's connections identifiers.
+* Share the same configuration type for the different server implementations.
+* Add `Accept_types` module to the `Cohttp` pack.
 
 
 ### mirage-net-xen-v0.9.0: First public release
@@ -1257,8 +1260,8 @@
 
 Released on 2013-12-10 as [1.0.2](https://github.com/mirage/mirage/releases/tag/1.0.2). See <https://github.com/mirage/mirage> for full history.
 
-* Add `HTTP` support.
-* Fix `KV_RO` configuration for OPAM autoinstall.
+* Add `HTTP` support.
+* Fix `KV_RO` configuration for OPAM autoinstall.
 
 
 ### mirage-www-0.4.0: Snapshot as of 11th Dec 2013
@@ -1311,501 +1314,501 @@
 
 Released on 2013-12-08 as [v1.0.0](https://github.com/mirage/ocaml-ipaddr/releases/tag/v1.0.0). See <https://github.com/mirage/ocaml-ipaddr> for full history.
 
-1.0.0 (2013-10-16):
-* Add Travis-CI testing scripts.
-* Include debug symbols and annot files by default.
-
-0.2.3 (2013-09-20):
-* Add `Ipaddr.V4.Prefix.bits` function to produce bits of prefix from prefix.
-
-0.2.2 (2013-08-07):
-* Add `Macaddr.make_local` function to create local unicast MAC
-  addresses from an octet generation function.
-* Add `Macaddr.get_oui` accessor to extract the Organizationally Unique
-  Identifier as an integer.
-* Add `Macaddr.is_local` predicate to test for a locally administered address.
-* Add `Macaddr.is_unicast` predicate to test for a unicast MAC address.
-
-0.2.1 (2013-08-01):
-* Add `Ipaddr.V4.any`, `Ipaddr.V4.broadcast`, `Ipaddr.V4.localhost`
-  special constant addresses.
-* Add `Ipaddr.V4.Prefix.global` (0.0.0.0/0) subnet constant.
-* Add `Ipaddr.V4.Prefix.network` function to produce subnet address from prefix.
-
-0.2.0 (2013-08-01):
-* Add `Macaddr` module for handling MAC-48 (Ethernet) addresses.
-* `Ipaddr.Parse_error` now contains both the error condition and the
-  failing input.
-* Add ocamldoc-compatible comments on all interfaces.
-
-0.1.1 (2013-07-31):
-* Add loopback and link local addresses to the private blocks.
-* Fix build system so Makefile is generated by OASIS.
-
-0.1.0 (2013-07-24):
+1.0.0 (2013-10-16):
+* Add Travis-CI testing scripts.
+* Include debug symbols and annot files by default.
+
+0.2.3 (2013-09-20):
+* Add `Ipaddr.V4.Prefix.bits` function to produce bits of prefix from prefix.
+
+0.2.2 (2013-08-07):
+* Add `Macaddr.make_local` function to create local unicast MAC
+  addresses from an octet generation function.
+* Add `Macaddr.get_oui` accessor to extract the Organizationally Unique
+  Identifier as an integer.
+* Add `Macaddr.is_local` predicate to test for a locally administered address.
+* Add `Macaddr.is_unicast` predicate to test for a unicast MAC address.
+
+0.2.1 (2013-08-01):
+* Add `Ipaddr.V4.any`, `Ipaddr.V4.broadcast`, `Ipaddr.V4.localhost`
+  special constant addresses.
+* Add `Ipaddr.V4.Prefix.global` (0.0.0.0/0) subnet constant.
+* Add `Ipaddr.V4.Prefix.network` function to produce subnet address from prefix.
+
+0.2.0 (2013-08-01):
+* Add `Macaddr` module for handling MAC-48 (Ethernet) addresses.
+* `Ipaddr.Parse_error` now contains both the error condition and the
+  failing input.
+* Add ocamldoc-compatible comments on all interfaces.
+
+0.1.1 (2013-07-31):
+* Add loopback and link local addresses to the private blocks.
+* Fix build system so Makefile is generated by OASIS.
+
+0.1.0 (2013-07-24):
+* Initial public release.
+* Includes IPv4 and IPv4 CIDR prefix support.
+
+
+### ocaml-crunch-v1.2.2: Use latest Mirage KV_RO interface, add Travis
+
+Released on 2013-12-08 as [v1.2.2](https://github.com/mirage/ocaml-crunch/releases/tag/v1.2.2). See <https://github.com/mirage/ocaml-crunch> for full history.
+
+### mirage-block-xen-0.4.0: Supports Mirage 1.0
+
+Released on 2013-12-08 as [0.4.0](https://github.com/mirage/mirage-block-xen/releases/tag/0.4.0). See <https://github.com/mirage/mirage-block-xen> for full history.
+
+### mirage-console-v1.0.1: Bugfix for Xen console
+
+Released on 2013-12-08 as [v1.0.1](https://github.com/mirage/mirage-console/releases/tag/v1.0.1). See <https://github.com/mirage/mirage-console> for full history.
+
+Improve stability of Xen console ring (doesn't affect the Unix backend at all)
+
+### mirage-net-unix-v1.0.0: First stable release
+
+Released on 2013-12-08 as [v1.0.0](https://github.com/mirage/mirage-net-unix/releases/tag/v1.0.0). See <https://github.com/mirage/mirage-net-unix> for full history.
+
+### mirage-net-unix-v0.9.0: First public release
+
+Released on 2013-12-08 as [v0.9.0](https://github.com/mirage/mirage-net-unix/releases/tag/v0.9.0). See <https://github.com/mirage/mirage-net-unix> for full history.
+
+### mirage-block-unix-v1.0.0: First stable release
+
+Released on 2013-12-08 as [v1.0.0](https://github.com/mirage/mirage-block-unix/releases/tag/v1.0.0). See <https://github.com/mirage/mirage-block-unix> for full history.
+
+### mirage-console-v1.0.0: First stable release
+
+Released on 2013-12-08 as [v1.0.0](https://github.com/mirage/mirage-console/releases/tag/v1.0.0). See <https://github.com/mirage/mirage-console> for full history.
+
+Initial public release of the library, with Xen and Unix backends.
+
+### ocaml-fat-0.6.2: Supports Mirage 1.0
+
+Released on 2013-12-08 as [0.6.2](https://github.com/mirage/ocaml-fat/releases/tag/0.6.2). See <https://github.com/mirage/ocaml-fat> for full history.
+
+### ocaml-fat-0.6.1: Supports Mirage 1.0
+
+Released on 2013-12-08 as [0.6.1](https://github.com/mirage/ocaml-fat/releases/tag/0.6.1). See <https://github.com/mirage/ocaml-fat> for full history.
+
+Includes a simple command-line tool, 'fat' for manipulating disk images.
+
+### shared-memory-ring-1.0.0: Supports Mirage 1.0
+
+Released on 2013-12-08 as [1.0.0](https://github.com/mirage/shared-memory-ring/releases/tag/1.0.0). See <https://github.com/mirage/shared-memory-ring> for full history.
+
+### mirage-console-v0.9.9: Breakout release from mirage-mlatform
+
+Released on 2013-12-07 as [v0.9.9](https://github.com/mirage/mirage-console/releases/tag/v0.9.9). See <https://github.com/mirage/mirage-console> for full history.
+
+* Install separate libraries for `mirage-console-unix` and `mirage-console-xen`.
+* Update library dependencies for mirage-types-0.3.0
+* Adapt to `V1.CONSOLE` interface.
+* Initial public release, based on mirage/mirage-platform#0.9.8
+
+
+### mirage-block-xen-0.3.1: Supports Mirage 1.0
+
+Released on 2013-12-07 as [0.3.1](https://github.com/mirage/mirage-block-xen/releases/tag/0.3.1). See <https://github.com/mirage/mirage-block-xen> for full history.
+
+Rename ocamlfind package to mirage-block-xen
+
+### mirage-block-unix-0.2.1: Supports Mirage 1.0
+
+Released on 2013-12-07 as [0.2.1](https://github.com/mirage/mirage-block-unix/releases/tag/0.2.1). See <https://github.com/mirage/mirage-block-unix> for full history.
+
+### mirage-block-xen-0.3.0: Supports Mirage 1.0
+
+Released on 2013-12-07 as [0.3.0](https://github.com/mirage/mirage-block-xen/releases/tag/0.3.0). See <https://github.com/mirage/mirage-block-xen> for full history.
+
+### mirage-platform-v0.9.9: Disaggregate libraries in OS
+
+Released on 2013-12-07 as [v0.9.9](https://github.com/mirage/mirage-platform/releases/tag/v0.9.9). See <https://github.com/mirage/mirage-platform> for full history.
+
+* Fix uninstall target for Unix.
+* Remove `tuntap` stubs from Unix module; they are in `ocaml-tuntap` now.
+* Move `OS.Clock` out to a toplevel `Clock` module (the `mirage-clock` package).
+* Move `OS.Io_page` out to a toplevel `Io_page` module (the `io-page` package).
+* Update library dependencies to reduce them based on new functionality.
+* Install library as `mirage-xen` or `mirage-unix` that can coexist.
+* Suppress dietlibc linker warnings for sscanf/sprintf.
+
+
+### ocaml-crunch-v1.2.1: Bugfix release for `V1.KV_RO` generation
+
+Released on 2013-12-07 as [v1.2.1](https://github.com/mirage/ocaml-crunch/releases/tag/v1.2.1). See <https://github.com/mirage/ocaml-crunch> for full history.
+
+### ocaml-fat-0.6.0: Compatible with mirage-types
+
+Released on 2013-12-07 as [0.6.0](https://github.com/mirage/ocaml-fat/releases/tag/0.6.0). See <https://github.com/mirage/ocaml-fat> for full history.
+
+* add a command-line tool for maniplating images ('fat')
+* functorise over the mirage V1 BLOCK_DEVICE and IO_PAGE
+* implements the mirage V1 type FS
+
+
+### io-page-v0.9.9: Mirage-compatible release
+
+Released on 2013-12-07 as [v0.9.9](https://github.com/mirage/io-page/releases/tag/v0.9.9). See <https://github.com/mirage/io-page> for full history.
+
+Fix the installation of ocamlfind META files.
+
+### ocaml-crunch-v1.2.0: Mirage 1.0 KV_RO support
+
+Released on 2013-12-07 as [v1.2.0](https://github.com/mirage/ocaml-crunch/releases/tag/v1.2.0). See <https://github.com/mirage/ocaml-crunch> for full history.
+
+### mirage-clock-v1.0.0: First stable release
+
+Released on 2013-12-07 as [v1.0.0](https://github.com/mirage/mirage-clock/releases/tag/v1.0.0). See <https://github.com/mirage/mirage-clock> for full history.
+
+1.0.0 (07-Dec-2013):
+* Remove unnecessary cstruct dependency.
+* Install ocamlfind packages as `mirage-clock-xen` and `mirage-clock-unix`.
+* Fix META file descriptions.
+* Add Travis tests.
+
+
+### ocaml-crunch-v1.1.2: Support filenames with no extension
+
+Released on 2013-12-06 as [v1.1.2](https://github.com/mirage/ocaml-crunch/releases/tag/v1.1.2). See <https://github.com/mirage/ocaml-crunch> for full history.
+
+### ocaml-crunch-v1.1.1: Bugfix release against 1.1.0
+
+Released on 2013-12-06 as [v1.1.1](https://github.com/mirage/ocaml-crunch/releases/tag/v1.1.1). See <https://github.com/mirage/ocaml-crunch> for full history.
+
+fix a regression in realpath detection from 1.1.0
+
+### ocaml-crunch-v1.1.0: Support plain (non-Lwt) mode and new Mirage APIs
+
+Released on 2013-12-06 as [v1.1.0](https://github.com/mirage/ocaml-crunch/releases/tag/v1.1.0). See <https://github.com/mirage/ocaml-crunch> for full history.
+
+### ocaml-cstruct-v1.0.0: First stable release
+
+Released on 2013-12-05 as [v1.0.0](https://github.com/mirage/ocaml-cstruct/releases/tag/v1.0.0). See <https://github.com/mirage/ocaml-cstruct> for full history.
+
+Documentation and bounds checking improvements
+
+### mirage-clock-v0.9.9: Ye Olde First Public Release
+
+Released on 2013-12-05 as [v0.9.9](https://github.com/mirage/mirage-clock/releases/tag/v0.9.9). See <https://github.com/mirage/mirage-clock> for full history.
+
+### mirage-block-unix-0.2.0: Now supports Mirage 1.0
+
+Released on 2013-12-05 as [0.2.0](https://github.com/mirage/mirage-block-unix/releases/tag/0.2.0). See <https://github.com/mirage/mirage-block-unix> for full history.
+
+### ocaml-fat-0.5.1: Support IO through devices with alignment requirements
+
+Released on 2013-12-05 as [0.5.1](https://github.com/mirage/ocaml-fat/releases/tag/0.5.1). See <https://github.com/mirage/ocaml-fat> for full history.
+
+This functorises over the memory allocator
+
+### io-page-0.1.0: Preview release
+
+Released on 2013-12-05 as [0.1.0](https://github.com/mirage/io-page/releases/tag/0.1.0). See <https://github.com/mirage/io-page> for full history.
+
+Initial release to demonstrate the unified io-page API.
+
+### mirage-decks-v0.9.4: Release that works with Mirage/Mirari 0.9.4
+
+Released on 2013-12-04 as [v0.9.4](https://github.com/mirage/mirage-decks/releases/tag/v0.9.4). See <https://github.com/mirage/mirage-decks> for full history.
+
+### mirage-block-unix-0.1.1: Add missing file
+
+Released on 2013-12-02 as [0.1.1](https://github.com/mirage/mirage-block-unix/releases/tag/0.1.1). See <https://github.com/mirage/mirage-block-unix> for full history.
+
+### ocaml-fat-0.5.0: Initial release
+
+Released on 2013-12-02 as [0.5.0](https://github.com/mirage/ocaml-fat/releases/tag/0.5.0). See <https://github.com/mirage/ocaml-fat> for full history.
+
+### mirage-block-unix-0.1.0: Initial release
+
+Released on 2013-12-01 as [0.1.0](https://github.com/mirage/mirage-block-unix/releases/tag/0.1.0). See <https://github.com/mirage/mirage-block-unix> for full history.
+
+### ocaml-cohttp-v0.9.12: Polishing the interfaces to a fine shine
+
+Released on 2013-11-28 as [v0.9.12](https://github.com/mirage/ocaml-cohttp/releases/tag/v0.9.12). See <https://github.com/mirage/ocaml-cohttp> for full history.
+
+* Improve documentation for `Cohttp.Header`.
+* Expose Fieldslib setters and getters for most of the `Cohttp` types (#38).
+* `Cohttp.Set_cookie.t` is no longer an abstract type to make it easier to update (#38).
+* [Lwt] ignore SIGPIPE unconditionally if using the Lwt/Unix module (#37).
+* Rename `Cookie` creation parameters for consistency (interface breaking, see #44).
+* Fix transfer-length detection (regression from 0.9.11 in #42).
+* Add Merin editor file (#41).
+
+
+### mirage-block-xen-0.2.5: Fix build against cstruct 0.8.0
+
+Released on 2013-11-10 as [0.2.5](https://github.com/mirage/mirage-block-xen/releases/tag/0.2.5). See <https://github.com/mirage/mirage-block-xen> for full history.
+
+### mirage-platform-v0.9.8: OCaml 4.01 Xen support, experimental NS3 backend, bug fixes
+
+Released on 2013-11-07 as [v0.9.8](https://github.com/mirage/mirage-platform/releases/tag/v0.9.8). See <https://github.com/mirage/mirage-platform> for full history.
+
+* Add support for OCaml 4.01.0 in addition to the existing 4.00.1 runtime.
+* Major refresh of the NS3 simulation backend, for latest APIs.
+* Add `Netif` statistics counters per-packet.
+* [xen] Fix multi-page ring support by granting the correct data pages.
+* [unix] flush OS.Console file descriptor more often (#108). 
+* Fix regression in `Io_page.string_blit` with non-zero src offset (#71).
+
+
+### ocaml-cohttp-v0.9.11: Mini features: HTTP 1.0 improved, OPTIONS and Travis
+
+Released on 2013-11-07 as [v0.9.11](https://github.com/mirage/ocaml-cohttp/releases/tag/v0.9.11). See <https://github.com/mirage/ocaml-cohttp> for full history.
+
+* Request module: When sending a request, add the port information in the host header field if available.
+* Request module: When parsing a request, add scheme, host and port information in the uri.
+* TCP server: When creating the socket for the server, do not force PF_INET6 but take the sockaddr value.
+* Add HTTP OPTIONS method.
+* Use getaddrinfo instead of gethostbyname for DNS resolution.
+* Async: improve HTTP/1.0 support (#35).
+* Build with debug symbols, binary annotations by default.
+* Add Travis CI test scripts.
+
+
+### ocaml-cstruct-v0.8.1: More permissive grammar, and variable length buffers
+
+Released on 2013-11-07 as [v0.8.1](https://github.com/mirage/ocaml-cstruct/releases/tag/v0.8.1). See <https://github.com/mirage/ocaml-cstruct> for full history.
+
+* Trailing semicolons are allowed in cstruct field definitions.
+* Buffer elements can be any primitive integer, not just `uint8`.
+
+
+### ocaml-ctypes-ocaml-ctypes-0.2: ocaml-ctypes 0.2
+
+Released on 2013-11-07 as [ocaml-ctypes-0.2](https://github.com/ocamllabs/ocaml-ctypes/releases/tag/ocaml-ctypes-0.2). See <https://github.com/ocamllabs/ocaml-ctypes> for full history.
+
+## What's new in ocaml-ctypes 0.2
+
+Thanks to Ivan Gotovchits, Greg Perkins, Daniel Bünzli, Rob Hoes and Anil Madhavapeddy for contributions to this release.
+
+### Major features
+
+#### Bigarray support.
+See [Bigarray types][bigarray-types] and [Bigarray values][bigarray-values] for details.
+
+[bigarray-types]: http://ocamllabs.github.io/ocaml-ctypes/Ctypes.html#4_Bigarraytypes
+[bigarray-values]: http://ocamllabs.github.io/ocaml-ctypes/Ctypes.html#4_Bigarrayvalues
+
+#### Give the user control over the lifetime of closures passed to C.
+See [the FAQ][faq-lifetime] for details.
+
+[faq-lifetime]: https://github.com/ocamllabs/ocaml-ctypes/wiki/FAQ#function-lifetime
+
+#### Top level printing for C values and types
+Loading the new findlib package `ctypes.top` in the toplevel will install custom printers for C types and values.
+
+### Other features
+
+* Basic [coercion][coercion] support
+* Remove `returning_checking_errno`; pass a flag to [`foreign`][foreign] instead.
+* Add an optional argument to [`Foreign.foreign`][foreign] that ignores absent symbols.
+  (Patch by Daniel Bünzli.)
+* More precise tests for whether types are 'passable'
+* Compulsory names for structure and union fields (`*:*` and `+:+` are deprecated, but still supported for now.)
+* [`UInt32.of_int32`][of_int32], [`UInt32.to_int32`][to_int32], [`UInt64.of_int64`][of_int64], and [`UInt64.to_int64`][to_int64] functions.
+* Finalisers for ctypes-allocated memory.
+* Add a [`string_opt`][string_opt] view
+  (Patch by Rob Hoes.)
+* Add the ['camlint'][camlint] basic type.
+* Complex number support
+* Abstract types [now have names][abstract].
+
+[foreign]: http://ocamllabs.github.io/ocaml-ctypes/Foreign.html#VALforeign
+[of_int32]: http://ocamllabs.github.io/ocaml-ctypes/Unsigned.Uint32.html#VALof_int32
+[to_int32]: http://ocamllabs.github.io/ocaml-ctypes/Unsigned.Uint32.html#VALto_int32
+[of_int64]: http://ocamllabs.github.io/ocaml-ctypes/Unsigned.Uint64.html#VALof_int64
+[to_int64]: http://ocamllabs.github.io/ocaml-ctypes/Unsigned.Uint64.html#VALto_int64
+[string_opt]: http://ocamllabs.github.io/ocaml-ctypes/Ctypes.html#VALstring_opt
+[camlint]: http://ocamllabs.github.io/ocaml-ctypes/Ctypes.html#VALcamlint
+[abstract]: http://ocamllabs.github.io/ocaml-ctypes/Ctypes.html#VALabstract
+[coercion]: http://ocamllabs.github.io/ocaml-ctypes/Ctypes.html#VALcoerce
+
+
+### ocaml-uri-v1.3.11: Add relative/relative parsing
+
+Released on 2013-10-15 as [v1.3.11](https://github.com/mirage/ocaml-uri/releases/tag/v1.3.11). See <https://github.com/mirage/ocaml-uri> for full history.
+
+* Add relative-relative URI resolution support.
+* OCamldoc fixes.
+* Add Travis continous build tests.
+
+
+### ocaml-cstruct-v0.8.0: bug fixes, Travis and hexdump pretty printing
+
+Released on 2013-10-14 as [v0.8.0](https://github.com/mirage/ocaml-cstruct/releases/tag/v0.8.0). See <https://github.com/mirage/ocaml-cstruct> for full history.
+
+* Improved ocamldoc for BE/LE modules.
+* Add Travis-CI test scripts and fix `test.sh` script compilation.
+* Support int32/int64 constant values in cenum like `VAL = 0xffffffffl`, useful for 32-bit hosts.
+* Check and raise error in case of negative offsets for blits (#4).
+* Correctly preserve the sequence after a constant constructor is set during a `cenum` definition.
+* Do not repeat the `sizeof_<field>` binding for every get/set field (should be no externally observable change).
+* Add `Cstruct.hexdump_to_buffer` to make spooling hexdump output easier.
+* Generate `hexdump_foo` and `hexdump_foo_to_buffer` prettyprinting functions for a `cstruct foo`.
+
+
+### mirage-block-xen-0.2.4: Fix for unaligned reads
+
+Released on 2013-10-13 as [0.2.4](https://github.com/mirage/mirage-block-xen/releases/tag/0.2.4). See <https://github.com/mirage/mirage-block-xen> for full history.
+
+0.2.4 (13-Oct-2013)
+* fix reading non-page aligned sectors
+
+
+### ocaml-vchan-v0.9.3: Bug fix release 0.9.3
+
+Released on 2013-10-09 as [v0.9.3](https://github.com/mirage/ocaml-vchan/releases/tag/v0.9.3). See <https://github.com/mirage/ocaml-vchan> for full history.
+
+0.9.3 (2013-10-09):
+* Fix an overflow in a client read from the vchan buffer.
+
+0.9.2 (2013-10-02):
+* Add Travis continuous integration scripts.
+* Add explicit dependency on OCaml 4.00+
+
+0.9.1 (2013-09-27):
+* Remove 'blocking' parameter
+
+0.9 (2013-08-23):
+* Initial public release.
+
+
+### mirage-platform-v0.9.7: Xen performance and stability improvements
+
+Released on 2013-10-06 as [v0.9.7](https://github.com/mirage/mirage-platform/releases/tag/v0.9.7). See <https://github.com/mirage/mirage-platform> for full history.
+
+* Add Travis continuous integration scripts.
+* [xen] fix suspend/resume
+* [xen] switch to interrupts (SCHEDOP_block) rather than polling (SCHEDOP_poll)
+  to allow more than 128 event channels
+* [xen] add Activations.after interface to help drivers avoid losing interrupts
+
+
+### mirage-block-xen-0.2.3: Bugfix release
+
+Released on 2013-10-05 as [0.2.3](https://github.com/mirage/mirage-block-xen/releases/tag/0.2.3). See <https://github.com/mirage/mirage-block-xen> for full history.
+
+* testing via travis
+* use new mirage-platform Activations.after interface
+
+### ocaml-xenstore-1.2.5: Stable bugfix release
+
+Released on 2013-10-04 as [1.2.5](https://github.com/mirage/ocaml-xenstore/releases/tag/1.2.5). See <https://github.com/mirage/ocaml-xenstore> for full history.
+
+* Add Travis continuous integration scripts
+* fix a spurious EQUOTA failure when processing transactions
+
+
+### ocaml-vchan-0.9.2: Release 0.9.2
+
+Released on 2013-10-02 as [0.9.2](https://github.com/mirage/ocaml-vchan/releases/tag/0.9.2). See <https://github.com/mirage/ocaml-vchan> for full history.
+
+0.9.2 (2013-10-02):
+* Add Travis continuous integration scripts.
+* Add explicit dependency on OCaml 4.00+
+
+0.9.1 (2013-09-27):
+* Remove 'blocking' parameter
+
+0.9 (2013-08-23):
 * Initial public release.
-* Includes IPv4 and IPv4 CIDR prefix support.
-
-
-### ocaml-crunch-v1.2.2: Use latest Mirage KV_RO interface, add Travis
-
-Released on 2013-12-08 as [v1.2.2](https://github.com/mirage/ocaml-crunch/releases/tag/v1.2.2). See <https://github.com/mirage/ocaml-crunch> for full history.
-
-### mirage-block-xen-0.4.0: Supports Mirage 1.0
-
-Released on 2013-12-08 as [0.4.0](https://github.com/mirage/mirage-block-xen/releases/tag/0.4.0). See <https://github.com/mirage/mirage-block-xen> for full history.
-
-### mirage-console-v1.0.1: Bugfix for Xen console
-
-Released on 2013-12-08 as [v1.0.1](https://github.com/mirage/mirage-console/releases/tag/v1.0.1). See <https://github.com/mirage/mirage-console> for full history.
-
-Improve stability of Xen console ring (doesn't affect the Unix backend at all)
-
-### mirage-net-unix-v1.0.0: First stable release
-
-Released on 2013-12-08 as [v1.0.0](https://github.com/mirage/mirage-net-unix/releases/tag/v1.0.0). See <https://github.com/mirage/mirage-net-unix> for full history.
-
-### mirage-net-unix-v0.9.0: First public release
-
-Released on 2013-12-08 as [v0.9.0](https://github.com/mirage/mirage-net-unix/releases/tag/v0.9.0). See <https://github.com/mirage/mirage-net-unix> for full history.
-
-### mirage-block-unix-v1.0.0: First stable release
-
-Released on 2013-12-08 as [v1.0.0](https://github.com/mirage/mirage-block-unix/releases/tag/v1.0.0). See <https://github.com/mirage/mirage-block-unix> for full history.
-
-### mirage-console-v1.0.0: First stable release
-
-Released on 2013-12-08 as [v1.0.0](https://github.com/mirage/mirage-console/releases/tag/v1.0.0). See <https://github.com/mirage/mirage-console> for full history.
-
-Initial public release of the library, with Xen and Unix backends.
-
-### ocaml-fat-0.6.2: Supports Mirage 1.0
-
-Released on 2013-12-08 as [0.6.2](https://github.com/mirage/ocaml-fat/releases/tag/0.6.2). See <https://github.com/mirage/ocaml-fat> for full history.
-
-### ocaml-fat-0.6.1: Supports Mirage 1.0
-
-Released on 2013-12-08 as [0.6.1](https://github.com/mirage/ocaml-fat/releases/tag/0.6.1). See <https://github.com/mirage/ocaml-fat> for full history.
-
-Includes a simple command-line tool, 'fat' for manipulating disk images.
-
-### shared-memory-ring-1.0.0: Supports Mirage 1.0
-
-Released on 2013-12-08 as [1.0.0](https://github.com/mirage/shared-memory-ring/releases/tag/1.0.0). See <https://github.com/mirage/shared-memory-ring> for full history.
-
-### mirage-console-v0.9.9: Breakout release from mirage-mlatform
-
-Released on 2013-12-07 as [v0.9.9](https://github.com/mirage/mirage-console/releases/tag/v0.9.9). See <https://github.com/mirage/mirage-console> for full history.
-
-* Install separate libraries for `mirage-console-unix` and `mirage-console-xen`.
-* Update library dependencies for mirage-types-0.3.0
-* Adapt to `V1.CONSOLE` interface.
-* Initial public release, based on mirage/mirage-platform#0.9.8
-
-
-### mirage-block-xen-0.3.1: Supports Mirage 1.0
-
-Released on 2013-12-07 as [0.3.1](https://github.com/mirage/mirage-block-xen/releases/tag/0.3.1). See <https://github.com/mirage/mirage-block-xen> for full history.
-
-Rename ocamlfind package to mirage-block-xen
-
-### mirage-block-unix-0.2.1: Supports Mirage 1.0
-
-Released on 2013-12-07 as [0.2.1](https://github.com/mirage/mirage-block-unix/releases/tag/0.2.1). See <https://github.com/mirage/mirage-block-unix> for full history.
-
-### mirage-block-xen-0.3.0: Supports Mirage 1.0
-
-Released on 2013-12-07 as [0.3.0](https://github.com/mirage/mirage-block-xen/releases/tag/0.3.0). See <https://github.com/mirage/mirage-block-xen> for full history.
-
-### mirage-platform-v0.9.9: Disaggregate libraries in OS
-
-Released on 2013-12-07 as [v0.9.9](https://github.com/mirage/mirage-platform/releases/tag/v0.9.9). See <https://github.com/mirage/mirage-platform> for full history.
-
-* Fix uninstall target for Unix.
-* Remove `tuntap` stubs from Unix module; they are in `ocaml-tuntap` now.
-* Move `OS.Clock` out to a toplevel `Clock` module (the `mirage-clock` package).
-* Move `OS.Io_page` out to a toplevel `Io_page` module (the `io-page` package).
-* Update library dependencies to reduce them based on new functionality.
-* Install library as `mirage-xen` or `mirage-unix` that can coexist.
-* Suppress dietlibc linker warnings for sscanf/sprintf.
-
-
-### ocaml-crunch-v1.2.1: Bugfix release for `V1.KV_RO` generation
-
-Released on 2013-12-07 as [v1.2.1](https://github.com/mirage/ocaml-crunch/releases/tag/v1.2.1). See <https://github.com/mirage/ocaml-crunch> for full history.
-
-### ocaml-fat-0.6.0: Compatible with mirage-types
-
-Released on 2013-12-07 as [0.6.0](https://github.com/mirage/ocaml-fat/releases/tag/0.6.0). See <https://github.com/mirage/ocaml-fat> for full history.
-
-* add a command-line tool for maniplating images ('fat')
-* functorise over the mirage V1 BLOCK_DEVICE and IO_PAGE
-* implements the mirage V1 type FS
-
-
-### io-page-v0.9.9: Mirage-compatible release
-
-Released on 2013-12-07 as [v0.9.9](https://github.com/mirage/io-page/releases/tag/v0.9.9). See <https://github.com/mirage/io-page> for full history.
-
-Fix the installation of ocamlfind META files.
-
-### ocaml-crunch-v1.2.0: Mirage 1.0 KV_RO support
-
-Released on 2013-12-07 as [v1.2.0](https://github.com/mirage/ocaml-crunch/releases/tag/v1.2.0). See <https://github.com/mirage/ocaml-crunch> for full history.
-
-### mirage-clock-v1.0.0: First stable release
-
-Released on 2013-12-07 as [v1.0.0](https://github.com/mirage/mirage-clock/releases/tag/v1.0.0). See <https://github.com/mirage/mirage-clock> for full history.
-
-1.0.0 (07-Dec-2013):
-* Remove unnecessary cstruct dependency.
-* Install ocamlfind packages as `mirage-clock-xen` and `mirage-clock-unix`.
-* Fix META file descriptions.
-* Add Travis tests.
-
-
-### ocaml-crunch-v1.1.2: Support filenames with no extension
-
-Released on 2013-12-06 as [v1.1.2](https://github.com/mirage/ocaml-crunch/releases/tag/v1.1.2). See <https://github.com/mirage/ocaml-crunch> for full history.
-
-### ocaml-crunch-v1.1.1: Bugfix release against 1.1.0
-
-Released on 2013-12-06 as [v1.1.1](https://github.com/mirage/ocaml-crunch/releases/tag/v1.1.1). See <https://github.com/mirage/ocaml-crunch> for full history.
-
-fix a regression in realpath detection from 1.1.0
-
-### ocaml-crunch-v1.1.0: Support plain (non-Lwt) mode and new Mirage APIs
-
-Released on 2013-12-06 as [v1.1.0](https://github.com/mirage/ocaml-crunch/releases/tag/v1.1.0). See <https://github.com/mirage/ocaml-crunch> for full history.
-
-### ocaml-cstruct-v1.0.0: First stable release
-
-Released on 2013-12-05 as [v1.0.0](https://github.com/mirage/ocaml-cstruct/releases/tag/v1.0.0). See <https://github.com/mirage/ocaml-cstruct> for full history.
-
-Documentation and bounds checking improvements
-
-### mirage-clock-v0.9.9: Ye Olde First Public Release
-
-Released on 2013-12-05 as [v0.9.9](https://github.com/mirage/mirage-clock/releases/tag/v0.9.9). See <https://github.com/mirage/mirage-clock> for full history.
-
-### mirage-block-unix-0.2.0: Now supports Mirage 1.0
-
-Released on 2013-12-05 as [0.2.0](https://github.com/mirage/mirage-block-unix/releases/tag/0.2.0). See <https://github.com/mirage/mirage-block-unix> for full history.
-
-### ocaml-fat-0.5.1: Support IO through devices with alignment requirements
-
-Released on 2013-12-05 as [0.5.1](https://github.com/mirage/ocaml-fat/releases/tag/0.5.1). See <https://github.com/mirage/ocaml-fat> for full history.
-
-This functorises over the memory allocator
-
-### io-page-0.1.0: Preview release
-
-Released on 2013-12-05 as [0.1.0](https://github.com/mirage/io-page/releases/tag/0.1.0). See <https://github.com/mirage/io-page> for full history.
-
-Initial release to demonstrate the unified io-page API.
-
-### mirage-decks-v0.9.4: Release that works with Mirage/Mirari 0.9.4
-
-Released on 2013-12-04 as [v0.9.4](https://github.com/mirage/mirage-decks/releases/tag/v0.9.4). See <https://github.com/mirage/mirage-decks> for full history.
-
-### mirage-block-unix-0.1.1: Add missing file
-
-Released on 2013-12-02 as [0.1.1](https://github.com/mirage/mirage-block-unix/releases/tag/0.1.1). See <https://github.com/mirage/mirage-block-unix> for full history.
-
-### ocaml-fat-0.5.0: Initial release
-
-Released on 2013-12-02 as [0.5.0](https://github.com/mirage/ocaml-fat/releases/tag/0.5.0). See <https://github.com/mirage/ocaml-fat> for full history.
-
-### mirage-block-unix-0.1.0: Initial release
-
-Released on 2013-12-01 as [0.1.0](https://github.com/mirage/mirage-block-unix/releases/tag/0.1.0). See <https://github.com/mirage/mirage-block-unix> for full history.
-
-### ocaml-cohttp-v0.9.12: Polishing the interfaces to a fine shine
-
-Released on 2013-11-28 as [v0.9.12](https://github.com/mirage/ocaml-cohttp/releases/tag/v0.9.12). See <https://github.com/mirage/ocaml-cohttp> for full history.
-
-* Improve documentation for `Cohttp.Header`.
-* Expose Fieldslib setters and getters for most of the `Cohttp` types (#38).
-* `Cohttp.Set_cookie.t` is no longer an abstract type to make it easier to update (#38).
-* [Lwt] ignore SIGPIPE unconditionally if using the Lwt/Unix module (#37).
-* Rename `Cookie` creation parameters for consistency (interface breaking, see #44).
-* Fix transfer-length detection (regression from 0.9.11 in #42).
-* Add Merin editor file (#41).
-
-
-### mirage-block-xen-0.2.5: Fix build against cstruct 0.8.0
-
-Released on 2013-11-10 as [0.2.5](https://github.com/mirage/mirage-block-xen/releases/tag/0.2.5). See <https://github.com/mirage/mirage-block-xen> for full history.
-
-### mirage-platform-v0.9.8: OCaml 4.01 Xen support, experimental NS3 backend, bug fixes
-
-Released on 2013-11-07 as [v0.9.8](https://github.com/mirage/mirage-platform/releases/tag/v0.9.8). See <https://github.com/mirage/mirage-platform> for full history.
-
-* Add support for OCaml 4.01.0 in addition to the existing 4.00.1 runtime.
-* Major refresh of the NS3 simulation backend, for latest APIs.
-* Add `Netif` statistics counters per-packet.
-* [xen] Fix multi-page ring support by granting the correct data pages.
-* [unix] flush OS.Console file descriptor more often (#108). 
-* Fix regression in `Io_page.string_blit` with non-zero src offset (#71).
-
-
-### ocaml-cohttp-v0.9.11: Mini features: HTTP 1.0 improved, OPTIONS and Travis
-
-Released on 2013-11-07 as [v0.9.11](https://github.com/mirage/ocaml-cohttp/releases/tag/v0.9.11). See <https://github.com/mirage/ocaml-cohttp> for full history.
-
-* Request module: When sending a request, add the port information in the host header field if available.
-* Request module: When parsing a request, add scheme, host and port information in the uri.
-* TCP server: When creating the socket for the server, do not force PF_INET6 but take the sockaddr value.
-* Add HTTP OPTIONS method.
-* Use getaddrinfo instead of gethostbyname for DNS resolution.
-* Async: improve HTTP/1.0 support (#35).
-* Build with debug symbols, binary annotations by default.
-* Add Travis CI test scripts.
-
-
-### ocaml-cstruct-v0.8.1: More permissive grammar, and variable length buffers
-
-Released on 2013-11-07 as [v0.8.1](https://github.com/mirage/ocaml-cstruct/releases/tag/v0.8.1). See <https://github.com/mirage/ocaml-cstruct> for full history.
-
-* Trailing semicolons are allowed in cstruct field definitions.
-* Buffer elements can be any primitive integer, not just `uint8`.
-
-
-### ocaml-ctypes-ocaml-ctypes-0.2: ocaml-ctypes 0.2
-
-Released on 2013-11-07 as [ocaml-ctypes-0.2](https://github.com/ocamllabs/ocaml-ctypes/releases/tag/ocaml-ctypes-0.2). See <https://github.com/ocamllabs/ocaml-ctypes> for full history.
-
-## What's new in ocaml-ctypes 0.2
-
-Thanks to Ivan Gotovchits, Greg Perkins, Daniel Bünzli, Rob Hoes and Anil Madhavapeddy for contributions to this release.
-
-### Major features
-
-#### Bigarray support.
-See [Bigarray types][bigarray-types] and [Bigarray values][bigarray-values] for details.
-
-[bigarray-types]: http://ocamllabs.github.io/ocaml-ctypes/Ctypes.html#4_Bigarraytypes
-[bigarray-values]: http://ocamllabs.github.io/ocaml-ctypes/Ctypes.html#4_Bigarrayvalues
-
-#### Give the user control over the lifetime of closures passed to C.
-See [the FAQ][faq-lifetime] for details.
-
-[faq-lifetime]: https://github.com/ocamllabs/ocaml-ctypes/wiki/FAQ#function-lifetime
-
-#### Top level printing for C values and types
-Loading the new findlib package `ctypes.top` in the toplevel will install custom printers for C types and values.
-
-### Other features
-
-* Basic [coercion][coercion] support
-* Remove `returning_checking_errno`; pass a flag to [`foreign`][foreign] instead.
-* Add an optional argument to [`Foreign.foreign`][foreign] that ignores absent symbols.
-  (Patch by Daniel Bünzli.)
-* More precise tests for whether types are 'passable'
-* Compulsory names for structure and union fields (`*:*` and `+:+` are deprecated, but still supported for now.)
-* [`UInt32.of_int32`][of_int32], [`UInt32.to_int32`][to_int32], [`UInt64.of_int64`][of_int64], and [`UInt64.to_int64`][to_int64] functions.
-* Finalisers for ctypes-allocated memory.
-* Add a [`string_opt`][string_opt] view
-  (Patch by Rob Hoes.)
-* Add the ['camlint'][camlint] basic type.
-* Complex number support
-* Abstract types [now have names][abstract].
-
-[foreign]: http://ocamllabs.github.io/ocaml-ctypes/Foreign.html#VALforeign
-[of_int32]: http://ocamllabs.github.io/ocaml-ctypes/Unsigned.Uint32.html#VALof_int32
-[to_int32]: http://ocamllabs.github.io/ocaml-ctypes/Unsigned.Uint32.html#VALto_int32
-[of_int64]: http://ocamllabs.github.io/ocaml-ctypes/Unsigned.Uint64.html#VALof_int64
-[to_int64]: http://ocamllabs.github.io/ocaml-ctypes/Unsigned.Uint64.html#VALto_int64
-[string_opt]: http://ocamllabs.github.io/ocaml-ctypes/Ctypes.html#VALstring_opt
-[camlint]: http://ocamllabs.github.io/ocaml-ctypes/Ctypes.html#VALcamlint
-[abstract]: http://ocamllabs.github.io/ocaml-ctypes/Ctypes.html#VALabstract
-[coercion]: http://ocamllabs.github.io/ocaml-ctypes/Ctypes.html#VALcoerce
-
-
-### ocaml-uri-v1.3.11: Add relative/relative parsing
-
-Released on 2013-10-15 as [v1.3.11](https://github.com/mirage/ocaml-uri/releases/tag/v1.3.11). See <https://github.com/mirage/ocaml-uri> for full history.
-
-* Add relative-relative URI resolution support.
-* OCamldoc fixes.
-* Add Travis continous build tests.
-
-
-### ocaml-cstruct-v0.8.0: bug fixes, Travis and hexdump pretty printing
-
-Released on 2013-10-14 as [v0.8.0](https://github.com/mirage/ocaml-cstruct/releases/tag/v0.8.0). See <https://github.com/mirage/ocaml-cstruct> for full history.
-
-* Improved ocamldoc for BE/LE modules.
-* Add Travis-CI test scripts and fix `test.sh` script compilation.
-* Support int32/int64 constant values in cenum like `VAL = 0xffffffffl`, useful for 32-bit hosts.
-* Check and raise error in case of negative offsets for blits (#4).
-* Correctly preserve the sequence after a constant constructor is set during a `cenum` definition.
-* Do not repeat the `sizeof_<field>` binding for every get/set field (should be no externally observable change).
-* Add `Cstruct.hexdump_to_buffer` to make spooling hexdump output easier.
-* Generate `hexdump_foo` and `hexdump_foo_to_buffer` prettyprinting functions for a `cstruct foo`.
-
-
-### mirage-block-xen-0.2.4: Fix for unaligned reads
-
-Released on 2013-10-13 as [0.2.4](https://github.com/mirage/mirage-block-xen/releases/tag/0.2.4). See <https://github.com/mirage/mirage-block-xen> for full history.
-
-0.2.4 (13-Oct-2013)
-* fix reading non-page aligned sectors
-
-
-### ocaml-vchan-v0.9.3: Bug fix release 0.9.3
-
-Released on 2013-10-09 as [v0.9.3](https://github.com/mirage/ocaml-vchan/releases/tag/v0.9.3). See <https://github.com/mirage/ocaml-vchan> for full history.
-
-0.9.3 (2013-10-09):
-* Fix an overflow in a client read from the vchan buffer.
-
-0.9.2 (2013-10-02):
-* Add Travis continuous integration scripts.
-* Add explicit dependency on OCaml 4.00+
-
-0.9.1 (2013-09-27):
-* Remove 'blocking' parameter
-
-0.9 (2013-08-23):
-* Initial public release.
-
-
-### mirage-platform-v0.9.7: Xen performance and stability improvements
-
-Released on 2013-10-06 as [v0.9.7](https://github.com/mirage/mirage-platform/releases/tag/v0.9.7). See <https://github.com/mirage/mirage-platform> for full history.
-
-* Add Travis continuous integration scripts.
-* [xen] fix suspend/resume
-* [xen] switch to interrupts (SCHEDOP_block) rather than polling (SCHEDOP_poll)
-  to allow more than 128 event channels
-* [xen] add Activations.after interface to help drivers avoid losing interrupts
-
-
-### mirage-block-xen-0.2.3: Bugfix release
-
-Released on 2013-10-05 as [0.2.3](https://github.com/mirage/mirage-block-xen/releases/tag/0.2.3). See <https://github.com/mirage/mirage-block-xen> for full history.
-
-* testing via travis
-* use new mirage-platform Activations.after interface
-
-### ocaml-xenstore-1.2.5: Stable bugfix release
-
-Released on 2013-10-04 as [1.2.5](https://github.com/mirage/ocaml-xenstore/releases/tag/1.2.5). See <https://github.com/mirage/ocaml-xenstore> for full history.
-
-* Add Travis continuous integration scripts
-* fix a spurious EQUOTA failure when processing transactions
-
-
-### ocaml-vchan-0.9.2: Release 0.9.2
-
-Released on 2013-10-02 as [0.9.2](https://github.com/mirage/ocaml-vchan/releases/tag/0.9.2). See <https://github.com/mirage/ocaml-vchan> for full history.
-
-0.9.2 (2013-10-02):
-* Add Travis continuous integration scripts.
-* Add explicit dependency on OCaml 4.00+
-
-0.9.1 (2013-09-27):
-* Remove 'blocking' parameter
-
-0.9 (2013-08-23):
-* Initial public release.
 
 ### ocaml-tuntap-v0.7.0: Add FreeBSD support
 
 Released on 2013-09-28 as [v0.7.0](https://github.com/mirage/ocaml-tuntap/releases/tag/v0.7.0). See <https://github.com/mirage/ocaml-tuntap> for full history.
 
-* Add FreeBSD support.
-* Add Travis continuous integration scripts.
+* Add FreeBSD support.
+* Add Travis continuous integration scripts.
 
 
 ### ocaml-cow-v0.7.0: Support XML base, and build improvements
 
 Released on 2013-09-25 as [v0.7.0](https://github.com/mirage/ocaml-cow/releases/tag/v0.7.0). See <https://github.com/mirage/ocaml-cow> for full history.
 
-* Add an OPAM script that installs the right dependencies.
-* Make native dynlink optional if not supported by the toolchain.
-* Add support for `<xml:base>` in Atom feeds.
+* Add an OPAM script that installs the right dependencies.
+* Make native dynlink optional if not supported by the toolchain.
+* Add support for `<xml:base>` in Atom feeds.
 
 
 ### ocaml-uri-v1.3.10: Fix toplevel usage
 
 Released on 2013-09-05 as [v1.3.10](https://github.com/mirage/ocaml-uri/releases/tag/v1.3.10). See <https://github.com/mirage/ocaml-uri> for full history.
 
-* Rename `Install_printer` to `Uri_top` to prevent conflict with other libraries with similar name (#24).
+* Rename `Install_printer` to `Uri_top` to prevent conflict with other libraries with similar name (#24).
 
 
 ### ocaml-uri-v1.3.9: Support OCaml 3.12.1 again
 
 Released on 2013-08-30 as [v1.3.9](https://github.com/mirage/ocaml-uri/releases/tag/v1.3.9). See <https://github.com/mirage/ocaml-uri> for full history.
 
-1.3.9 (2013-08-30):
-* Add back support for OCaml 3.12.1 by fixing the compiler-libs linking.
+1.3.9 (2013-08-30):
+* Add back support for OCaml 3.12.1 by fixing the compiler-libs linking.
 
 
 ### ocaml-dns-v0.7.0: Use Ipaddr and functional processor interfaces
 
 Released on 2013-08-26 as [v0.7.0](https://github.com/mirage/ocaml-dns/releases/tag/v0.7.0). See <https://github.com/mirage/ocaml-dns> for full history.
 
-* Add path argument to `Resolv_conf in Dns_resolver.config.
-* `Dns_resolver.t` is now a record type rather than a first-class module.
-* Fix `mldig` server and port options.
-* Change `Zone.load_zone` to `Zone.load` and make it functional over `Loader.db`.
-* Use `Ipaddr.V4.t` addresses in favor of Cstruct or Uri_IP representations.
-* Fix `RRSIG` signed type to be of the answer rather than the question.
-* Fix `ANY` queries.
-* Add `Buf` to provide a nickname for `char Bigarray`s.
-* Change `Packet.{parse,marshal}` to use Buf.t rather than exposing Cstruct.t
-* Change `Packet.parse` to remove name map parameter
-* Factor protocol modules into `Protocol` with default DNS implementations
-* Add first-class `PROCESSOR` module to `Dns_server` for contextual
-  protocol extensions
-* Change `Dns_server.listen` to accept processor
-* Rename `Dns_server.listen_with_zonebuf` and `Dns_server.listen_with_zonefile`
-  to `Dns_server.serve_with_zonebuf` and `Dns_server.serve_with_zonefile` resp.
-* Add `processor_of_process`, `process_of_zonebuf`,
-  `eventual_process_of_zonefile`, and `serve_with_processor` to `Dns_server`
-* Rename `Query.query_answer` to `Query.answer`
-* Add `Query.response_of_answer` and `Query.answer_of_response`
-* Move `Dns_resolver.build_query` to `Query.create`
-* By default, DNS packet IDs are randomly generated with Random
-* `Dns_resolver` now supports simultaneous resolver protocol requests
-* Fix reversed multiple TXT parse bug
-* Move DNSSEC implementation to <//github.com/dsheets/ocaml-dnssec>
+* Add path argument to `Resolv_conf in Dns_resolver.config.
+* `Dns_resolver.t` is now a record type rather than a first-class module.
+* Fix `mldig` server and port options.
+* Change `Zone.load_zone` to `Zone.load` and make it functional over `Loader.db`.
+* Use `Ipaddr.V4.t` addresses in favor of Cstruct or Uri_IP representations.
+* Fix `RRSIG` signed type to be of the answer rather than the question.
+* Fix `ANY` queries.
+* Add `Buf` to provide a nickname for `char Bigarray`s.
+* Change `Packet.{parse,marshal}` to use Buf.t rather than exposing Cstruct.t
+* Change `Packet.parse` to remove name map parameter
+* Factor protocol modules into `Protocol` with default DNS implementations
+* Add first-class `PROCESSOR` module to `Dns_server` for contextual
+  protocol extensions
+* Change `Dns_server.listen` to accept processor
+* Rename `Dns_server.listen_with_zonebuf` and `Dns_server.listen_with_zonefile`
+  to `Dns_server.serve_with_zonebuf` and `Dns_server.serve_with_zonefile` resp.
+* Add `processor_of_process`, `process_of_zonebuf`,
+  `eventual_process_of_zonefile`, and `serve_with_processor` to `Dns_server`
+* Rename `Query.query_answer` to `Query.answer`
+* Add `Query.response_of_answer` and `Query.answer_of_response`
+* Move `Dns_resolver.build_query` to `Query.create`
+* By default, DNS packet IDs are randomly generated with Random
+* `Dns_resolver` now supports simultaneous resolver protocol requests
+* Fix reversed multiple TXT parse bug
+* Move DNSSEC implementation to <//github.com/dsheets/ocaml-dnssec>
 
 
 ### mirage-platform-v0.9.5: Regression test improvements 
 
 Released on 2013-08-09 as [v0.9.5](https://github.com/mirage/mirage-platform/releases/tag/v0.9.5). See <https://github.com/mirage/mirage-platform> for full history.
 
-* Add the `mir-rt` regression runner to `scripts/` (not installed).
-* Unhook `mir-run` from the build, as Mirari replaces it.
-* [xen] Port Netif to use the `Macaddr` module from `ocaml-ipaddr`.
+* Add the `mir-rt` regression runner to `scripts/` (not installed).
+* Unhook `mir-run` from the build, as Mirari replaces it.
+* [xen] Port Netif to use the `Macaddr` module from `ocaml-ipaddr`.
 
 
 ### mirage-tcpip-v0.9.4: Switch to external Ipaddr library
 
 Released on 2013-08-09 as [v0.9.4](https://github.com/mirage/mirage-tcpip/releases/tag/v0.9.4). See <https://github.com/mirage/mirage-tcpip> for full history.
 
-* Use the `Ipaddr` external library and remove the homebrew
-  equivalents in `Nettypes`.
+* Use the `Ipaddr` external library and remove the homebrew
+  equivalents in `Nettypes`.
 
 
 ### mirage-tcpip-v0.9.4: Switch to external Ipaddr library
 
 Released on 2013-08-09 as [v0.9.4](https://github.com/mirage/mirage-tcpip/releases/tag/v0.9.4). See <https://github.com/mirage/mirage-tcpip> for full history.
 
-* Use the `Ipaddr` external library and remove the homebrew
-  equivalents in `Nettypes`.
+* Use the `Ipaddr` external library and remove the homebrew
+  equivalents in `Nettypes`.
 
 
 ### ocaml-cow-v0.6.2: Improve code highlighting and XML parsing
 
 Released on 2013-07-30 as [v0.6.2](https://github.com/mirage/ocaml-cow/releases/tag/v0.6.2). See <https://github.com/mirage/ocaml-cow> for full history.
 
-* Fix code highlighting of integer literals with underscores.
-* Fix XML parsing and printing for fragments and full documents.
-* Fix handling of whitespaces in antiquotation attributes.
+* Fix code highlighting of integer literals with underscores.
+* Fix XML parsing and printing for fragments and full documents.
+* Fix handling of whitespaces in antiquotation attributes.
 
 
 ### ocaml-pcap-0.3.3: Renamed to pcap-format
@@ -1822,69 +1825,69 @@
 
 Released on 2013-07-18 as [v0.9.3](https://github.com/mirage/mirage-tcpip/releases/tag/v0.9.3). See <https://github.com/mirage/mirage-tcpip> for full history.
 
-* Changes in module Manager: Removed some functions from the `.mli
-  (plug/unplug) and added some modifications in the way the Manager
-  interacts with the underlying module Netif. The Netif.create function
+* Changes in module Manager: Removed some functions from the `.mli
+  (plug/unplug) and added some modifications in the way the Manager
+  interacts with the underlying module Netif. The Netif.create function
   does not take a callback anymore.
 
 ### mirage-tcpip-v0.9.3: Network manager interface cleanups
 
 Released on 2013-07-18 as [v0.9.3](https://github.com/mirage/mirage-tcpip/releases/tag/v0.9.3). See <https://github.com/mirage/mirage-tcpip> for full history.
 
-* Changes in module Manager: Removed some functions from the `.mli
-  (plug/unplug) and added some modifications in the way the Manager
-  interacts with the underlying module Netif. The Netif.create function
+* Changes in module Manager: Removed some functions from the `.mli
+  (plug/unplug) and added some modifications in the way the Manager
+  interacts with the underlying module Netif. The Netif.create function
   does not take a callback anymore.
 
 ### mirage-platform-v0.9.3: Xen grant table bug fixes, and FreeBSD support
 
 Released on 2013-07-18 as [v0.9.3](https://github.com/mirage/mirage-platform/releases/tag/v0.9.3). See <https://github.com/mirage/mirage-platform> for full history.
 
-* [xen] Prevent spinning in `Activations.run` when a thread is blocked and then awakened.
-* [xen] Gnt.grant_table_index is now an int, was an int32.
-* [xen] Cleaned some C stubs files, mainly page_stubs.c
-* [xen] Improved module Netif: The function create do not take a callback anymore, hidden some private function from the .mli.
+* [xen] Prevent spinning in `Activations.run` when a thread is blocked and then awakened.
+* [xen] Gnt.grant_table_index is now an int, was an int32.
+* [xen] Cleaned some C stubs files, mainly page_stubs.c
+* [xen] Improved module Netif: The function create do not take a callback anymore, hidden some private function from the .mli.
 * [unix] Add support for building and running on FreeBSD.
 
 ### mirage-platform-v0.9.2: Xen stability and interface improvements
 
 Released on 2013-07-09 as [v0.9.2](https://github.com/mirage/mirage-platform/releases/tag/v0.9.2). See <https://github.com/mirage/mirage-platform> for full history.
 
-* [xen] Add Netif test to wait for a fixed number of ring slots > 0
-* [xen] Add Evtchn.close to Xen backend.
-* [xen] Disable tree-loop-distribute-patterns to workaround crash with
-  gcc-4.8.  Temporary fix until we isolate the bug.
-* [xen] Improved the interface of Io_page, implement some missing bits
-  in Gnt.
-* [xen] Several modules now have an interface similar to the one in
-  the libxc bindings for OCaml. This makes it possible to write one
-  application that can be compiled for the UNIX or the Xen backend.
+* [xen] Add Netif test to wait for a fixed number of ring slots > 0
+* [xen] Add Evtchn.close to Xen backend.
+* [xen] Disable tree-loop-distribute-patterns to workaround crash with
+  gcc-4.8.  Temporary fix until we isolate the bug.
+* [xen] Improved the interface of Io_page, implement some missing bits
+  in Gnt.
+* [xen] Several modules now have an interface similar to the one in
+  the libxc bindings for OCaml. This makes it possible to write one
+  application that can be compiled for the UNIX or the Xen backend.
 
 
 ### mirage-tcpip-v0.9.2: Improve TCP state machine
 
 Released on 2013-07-09 as [v0.9.2](https://github.com/mirage/mirage-tcpip/releases/tag/v0.9.2). See <https://github.com/mirage/mirage-tcpip> for full history.
 
-* Improve TCP state machine for connection teardown.
-* Limit fragment number to 8, and coalesce buffers if it goes higher.
+* Improve TCP state machine for connection teardown.
+* Limit fragment number to 8, and coalesce buffers if it goes higher.
 * Adapt to mirage-platform-0.9.2 API changes.
 
 ### mirage-tcpip-v0.9.2: Improve TCP state machine
 
 Released on 2013-07-09 as [v0.9.2](https://github.com/mirage/mirage-tcpip/releases/tag/v0.9.2). See <https://github.com/mirage/mirage-tcpip> for full history.
 
-* Improve TCP state machine for connection teardown.
-* Limit fragment number to 8, and coalesce buffers if it goes higher.
+* Improve TCP state machine for connection teardown.
+* Limit fragment number to 8, and coalesce buffers if it goes higher.
 * Adapt to mirage-platform-0.9.2 API changes.
 
 ### ocaml-cow-0.6.1: Syntax highlighting and better XHTML output 
 
 Released on 2013-07-03 as [0.6.1](https://github.com/mirage/ocaml-cow/releases/tag/0.6.1). See <https://github.com/mirage/ocaml-cow> for full history.
 
-* Tweak CSS syntax highlighting of OCaml code to fit Anil's superior colour taste.
-* Add a `Code.ocaml_fragment` to get just the syntax highlighted bits without the wrapper tags.
-* Expose a `decl` option to make the `Xml.to_string` declaration prefix optional.
-* Do not output a `<?xml` declaration in `Html.to_string`.
+* Tweak CSS syntax highlighting of OCaml code to fit Anil's superior colour taste.
+* Add a `Code.ocaml_fragment` to get just the syntax highlighted bits without the wrapper tags.
+* Expose a `decl` option to make the `Xml.to_string` declaration prefix optional.
+* Do not output a `<?xml` declaration in `Html.to_string`.
 
 
 ### ocaml-ctypes-ocaml-ctypes-0.1: ocaml-ctypes 0.1
